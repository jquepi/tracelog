# TraceLog

[![Build Status](https://travis-ci.org/tonystone/tracelog.svg?branch=master)](https://travis-ci.org/tonystone/tracelog)
[![Version](https://img.shields.io/cocoapods/v/TraceLog.svg?style=flat)](http://cocoadocs.org/docsets/TraceLog)
[![License](https://img.shields.io/cocoapods/l/TraceLog.svg?style=flat)](http://cocoadocs.org/docsets/TraceLog)
[![Platform](https://img.shields.io/cocoapods/p/TraceLog.svg?style=flat)](http://cocoadocs.org/docsets/TraceLog)


## Introduction
    
TraceLog is a configurable debug logging system.  It is unique in that it's configured 
after compilation in the runtime environment. It reads environment variables from the 
process context to set log levels. This allows each developer to configure log output 
per session based on the debugging needs of that session.

## Usage

Using TraceLog is extremely simple out of the box.  Although TraceLog is 
highly configurable, to get started all you have to do is add the pod to your project,
import TraceLog to the files that require logging, and start adding log statements where 
you need them.  TraceLog initializes itself and does everything else for you. 

<<<<<<< HEAD
## Requirements

| Xcode | Swift | iOS | tvOS |  OS X |
|:-----:|:-----:|:---:|:----:|:-----:|
| 8.0   |  3.0  | 8.0 | 9.0  | 10.10 |

=======
>>>>>>> fde80d4f
### Swift

For Swift Tracelog comes with the following basic Logging functions (Note: hidden 
parameters and defaults where omitted for simplicity).

```Swift
    logError  (tag: String?, message: () -> String)
    logWarning(tag: String?, message: () -> String)
    logInfo   (tag: String?, message: () -> String)
    logTrace  (tag: String?, level: UInt, message: () -> String)
    logTrace  (level: UInt,  message: () -> String)
```

Using it is as simple as calling one of the methods depending on the current type of 
message you want to log, for instance to log a simple informational message.

```Swift
    logInfo { "A simple informational message" }
```

Since the message parameter is a closure that evaluates to a String, any expression 
that results in a string message can be used.

```Swift
   logInfo { 
        "A simple informational message: " + 
        " Another expression or constant that evaluates to a string" 
   }
```

We used closures for several reasons, one is that the closure will not be evaluated (and you wont incur the overhead) 
if logging is disabled or if the log level for this call is higher then the current log level set. And two, more complex
expressions can be put into the closure to make decisions on the message to be printed based on the current context of
of the call.  Again, these complex closures will not get executed in the cases mentioned above.  For instance:

```Swift
    logInfo { 
         if let unwrappedOptionalString = optionalString {
            return "Executing with \(unwrappedOptionalString)..."
         } else {
            return "Executing..."
         }
    }
```

Log methods take an optional tag that you can use to to group related messages and also be used to determine whether 
this statement gets logged based on the current environment configuration.  It no tag is set, the file name of the 
calling method is used as the tag.

```Swift
   logInfo("MyCustomTag") { 
        "A simple informational message" 
   }
```

There are several trace levels for `logTrace` that can be use.  If you don't pass a level, you get level 3, otherwise specify 
a level when making the `logTrace` call.   For example, here is a trace level 1 and a level 3 call.

```Swift
   logTrace { 
        "A simple trace level 1 message" 
   }

   logTrace(3) { 
        "A simple trace level 3 message" 
   }
```

You can of course also pass a tag like the rest of the log calls.

```Swift
    logTrace("MyCustomTag", level: 3) { 
         "A simple trace level message" 
    }
```

That is all there is to adding logging to your **Swift** application!

### Objective-C

As with Swift using TraceLog with Objective-C is extremely simple out of the box.  The Objective-C
implementation consists of the following main logging methods. Each has a format specifier (like `NSLog`)
and an optional variable number of arguments that represent your placeholder replacement values. 

```Objective-C
    LogError  (format,...)
    LogWarning(format,...)
    LogInfo   (format,...)
    LogTrace  (level,format,...)
```

Using it is as simple as calling one of the methods depending on the current type of 
message you want to log, for instance to log a simple informational message.

```Objective-C
    LogInfo(@"A simple informational message");
```

You can also call it as you would `NSlog` by using the format specifier and parameters for placeholder replacement.

```Objective-C
    LogInfo(@"A simple informational message: %@", @"Another NSString or expression that evaluates to an NSString");
```

More complex expressions can be put into the placeholder values by using Objective-C blocks that return 
a printable NSObject. These can be used to make decisions on the message to be printed based on the current context of
of the call.  These complex blocks will not get executed (and you wont incur the overhead) if logging is disabled 
or if the log level for this call is higher then the current log level set.  For instance:

```Objective-C
    LogInfo(@"Executing%@...", 
        ^() {
            if (optionalString != nil) {
                return [NSString stringWithFormat: @" with %@", optionalString];
            } else {
                return @"";
            }
        }() 
    );
```

There is a special version of Log methods take an optional tag that you can use to to group related messages and 
also be used to determine whether this statement gets logged based on the current environment configuration.  These 
methods begin with C (e.g. `CLogInfo`).

```Objective-C
    CLogInfo(@"MyCustomTag", @"A simple informational message");
```

There are several trace levels for `LogTrace` that can be use. For example, here is a trace level 3 call.

```Objective-C
    LogTrace(3, @"A simple trace level message");
```

You can of course also pass a tag by using the CLog version of the call.

```Objective-C
    CLogTrace(3, @"MyCustomTag", @"A simple trace level message");
```

## Configuration

TraceLog is configured via the environment which is typically setup in Xcode by 
selecting "Edit Scheme" from the "Set the active scheme" menu at the top left.  
That brings up the menu below.

<img src=Docs/Xcode-environment-setup-screenshot.png width=597 height=361 />

Log output can be configured globally using the `LOG_ALL` environment variable,
by TAG name using the `LOG_TAG_<TAGNAME>` environment variable pattern,
and/or by a TAG prefix by using the `LOG_PREFIX_<TAGPREFIX>` environment
variable pattern.

Each environment variable set is set with a level as the value.  The following
levels are available in order of display priority.  Each level encompasses the
level below it with `TRACE4` including the output from every level.  The lowest
level setting, aside from no output or `OFF`, is `ERROR` which only outputs errors when
they occur.

Levels:
```Shell
    TRACE4
    TRACE3
    TRACE2
    TRACE1
    INFO
    WARNING
    ERROR
    OFF
```
Environment Variables and syntax:
```Shell
    LOG_TAG_<TAGNAME>=<LEVEL>
    LOG_PREFIX_<TAGPREFIX>=<LEVEL>
    LOG_ALL=<LEVEL>
```

Multiple Environment variables can be set at one time to get the desired level
of visibility into the workings of the app.  Here are some examples.

Suppose you wanted the first level of `TRACE` logging for the ClimateSecurity module
which has a class prefix of CS and you wanted to see only errors and warnings for
the rest of the application.  You would set the following:

```Shell
    LOG_ALL=WARNING
    LOG_PREFIX_CS=TRACE1
```

More specific settings override less specific so in the above example the less specific
setting is `LOG_ALL` which is set to `WARNING`.  The tag prefix is specifying a particular
collection of tags that start with the string CS so this is more specific and overrides
the `LOG_ALL`.  If you chose to name a specific tag, that would override the prefix settings.

For instance, in the example above, if we decided for one tag in the ClimateSecurity module,
we needed more output, we could set the following:
```Shell
    LOG_ALL=WARNING
    LOG_PREFIX_CS=TRACE1
    LOG_TAG_CSManager=TRACE4
```
This outputs the same as the previous example with the exception of the `CSManager` tag
which is set to `TRACE4` instead of using the less specific `TRACE1` setting in `LOG_PREFIX`.

## Runtime Overhead

The **Objective-C** implementation was designed to take advantage of the preprocessor and when compiled in a `RELEASE` build
when `DEBUG` is NOT defined, will incur **no overhead** in the application.

The **Swift** implantation was designed to take advantage of swift compiler optimizations and will incur **no overhead** when
compiled with optimization on (`-O`) and `DEBUG` is NOT defined.

Note: In both cases above, the default settings will be set correctly to enable TraceLog for the **Debug** configuration
      and optimized out for the **Release** configuration.

## Installation

TraceLog is available through [CocoaPods](http://cocoapods.org). To install
it, simply add the following line to your Podfile:

### Swift

```ruby
pod "TraceLog/Swift"
```

### Objective-C

```ruby
pod "TraceLog/ObjC"
```

Currently Objective-C is the default so you can simply use the following.  We encourage you to use the former form
to ensure future compatibility.

```ruby
pod "TraceLog"
```

### Mixed Environments

TraceLog was designed to work in mixed environments so you can have **Swift** pod/modules using TraceLog as well as 
**Objective-C** pods/libraries in the same application. The configuration settings you set will set the values for both. 
If you have an application that contains mixed **Swift** and **Objective-C** code you can include both sub-modules 
into your application.  For example:

```ruby
pod "TraceLog/Swift"
pod "TraceLog/ObjC"
```

See the ["Using CocoaPods"](https://guides.cocoapods.org/using/using-cocoapods.html) guide for more information.


## Requirements

Compiling TraceLog requires XCode 7.3 or above as well as specfic minimum deployment targets for each language.  These are listed below.

### Swift

| OS X  | iOS | tvOS | watchOS | 
|:-----:|:---:|:----:|:-------:|
| 10.10 | 8.0 | 9.0  |   2.0   |

### Objective-C

| OS X  | iOS | tvOS | watchOS |   
|:-----:|:---:|:----:|:-------:|
| 10.7  | 5.0 | 9.0  |   2.0   |


## Author

Tony Stone ([https://github.com/tonystone] (https://github.com/tonystone))

## License

TraceLog is released under the [Apache License, Version 2.0] (http://www.apache.org/licenses/LICENSE-2.0.html)
<|MERGE_RESOLUTION|>--- conflicted
+++ resolved
@@ -20,15 +20,6 @@
 import TraceLog to the files that require logging, and start adding log statements where 
 you need them.  TraceLog initializes itself and does everything else for you. 
 
-<<<<<<< HEAD
-## Requirements
-
-| Xcode | Swift | iOS | tvOS |  OS X |
-|:-----:|:-----:|:---:|:----:|:-----:|
-| 8.0   |  3.0  | 8.0 | 9.0  | 10.10 |
-
-=======
->>>>>>> fde80d4f
 ### Swift
 
 For Swift Tracelog comes with the following basic Logging functions (Note: hidden 
