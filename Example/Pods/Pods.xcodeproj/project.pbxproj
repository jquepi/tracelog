--- conflicted
+++ resolved
@@ -7,1809 +7,907 @@
 	objects = {
 
 /* Begin PBXBuildFile section */
-<<<<<<< HEAD
-		01C1DBB1548AD7047D583C5D /* Pods-TraceLog-OSX-umbrella.h in Headers */ = {isa = PBXBuildFile; fileRef = BCEA4215B5ADA16DD60D6818 /* Pods-TraceLog-OSX-umbrella.h */; settings = {ATTRIBUTES = (Public, ); }; };
-		05FFFEF73C4AA78C6F13A9F3 /* Environment.swift in Sources */ = {isa = PBXBuildFile; fileRef = 0958B91E52C1B438DD4CF2FA /* Environment.swift */; settings = {COMPILER_FLAGS = "-DOS_OBJECT_USE_OBJC=0"; }; };
-		0831095533800332E1CCC176 /* RecursiveSerialQueue.swift in Sources */ = {isa = PBXBuildFile; fileRef = 0F46B8B51599764395666FEB /* RecursiveSerialQueue.swift */; settings = {COMPILER_FLAGS = "-DOS_OBJECT_USE_OBJC=0"; }; };
-		1570CF72433B8E39E4DD0B37 /* TraceLog-Core-ObjC-dummy.m in Sources */ = {isa = PBXBuildFile; fileRef = 2CD4C2CF1AD9235903C98812 /* TraceLog-Core-ObjC-dummy.m */; };
-		18AFCAF20C4FA8AA71FC0A04 /* LogLevel.swift in Sources */ = {isa = PBXBuildFile; fileRef = 1AAAA8CB0C29FB1201AA6368 /* LogLevel.swift */; settings = {COMPILER_FLAGS = "-DOS_OBJECT_USE_OBJC=0"; }; };
-		1B39C69007EE63E21EFB38A0 /* ConsoleWriter.swift in Sources */ = {isa = PBXBuildFile; fileRef = 9DEF049F1E96ECB4BCC922F1 /* ConsoleWriter.swift */; settings = {COMPILER_FLAGS = "-DOS_OBJECT_USE_OBJC=0"; }; };
-		42329E93F28659A018A9D9DF /* Cocoa.framework in Frameworks */ = {isa = PBXBuildFile; fileRef = 6C42E5BB130E2B1B68482010 /* Cocoa.framework */; };
-		491F7ABAE97F73284F6BA06A /* Pods-TraceLog-iOS-umbrella.h in Headers */ = {isa = PBXBuildFile; fileRef = 680EF306546D0DDEE3D53750 /* Pods-TraceLog-iOS-umbrella.h */; settings = {ATTRIBUTES = (Public, ); }; };
-		55E648840604F50FE8AE8DB2 /* Writer.swift in Sources */ = {isa = PBXBuildFile; fileRef = FDADADA814FE58A5DE3C59C2 /* Writer.swift */; settings = {COMPILER_FLAGS = "-DOS_OBJECT_USE_OBJC=0"; }; };
-		5E11985EF268489A3D310C8D /* Pods-TraceLog-iOS-dummy.m in Sources */ = {isa = PBXBuildFile; fileRef = 872358533E57FEA6CBDF68B3 /* Pods-TraceLog-iOS-dummy.m */; };
-		6072AEF0218BA5C78F14189F /* Logger.swift in Sources */ = {isa = PBXBuildFile; fileRef = E46F7CBF3CC27C191591A141 /* Logger.swift */; settings = {COMPILER_FLAGS = "-DOS_OBJECT_USE_OBJC=0"; }; };
-		637D70DE767C9A4D20900D2C /* Configuration.swift in Sources */ = {isa = PBXBuildFile; fileRef = EB0EDE66D821638B1CCE5AF7 /* Configuration.swift */; settings = {COMPILER_FLAGS = "-DOS_OBJECT_USE_OBJC=0"; }; };
-		79EFBC3452F61E2FF478836D /* Foundation.framework in Frameworks */ = {isa = PBXBuildFile; fileRef = 11691A74984E4392A8D692A8 /* Foundation.framework */; };
-		87A1268C6E2F3516C911CE31 /* Pods-TraceLog-OSX-dummy.m in Sources */ = {isa = PBXBuildFile; fileRef = F00676D522DEC3E3DC8F33BF /* Pods-TraceLog-OSX-dummy.m */; };
-		89EA365A8DCB32DD056A834E /* Foundation.framework in Frameworks */ = {isa = PBXBuildFile; fileRef = 11691A74984E4392A8D692A8 /* Foundation.framework */; };
-		8C6750A46C87E42244F2D6F5 /* Pods-TraceLog-iOS-Tests-umbrella.h in Headers */ = {isa = PBXBuildFile; fileRef = F61D60E9FE3EDE99E7A5E52D /* Pods-TraceLog-iOS-Tests-umbrella.h */; settings = {ATTRIBUTES = (Public, ); }; };
-		8CFBF2BB27A545144F2E87A7 /* Environment.swift in Sources */ = {isa = PBXBuildFile; fileRef = 0958B91E52C1B438DD4CF2FA /* Environment.swift */; settings = {COMPILER_FLAGS = "-DOS_OBJECT_USE_OBJC=0"; }; };
-		8D81EE98D991E84E17502ED5 /* TraceLog-Core-Swift-umbrella.h in Headers */ = {isa = PBXBuildFile; fileRef = 9950C1D04F0E58599B1F690D /* TraceLog-Core-Swift-umbrella.h */; settings = {ATTRIBUTES = (Public, ); }; };
-		9090DBBAC3C4E4D07ACDA63D /* LogLevel.swift in Sources */ = {isa = PBXBuildFile; fileRef = 1AAAA8CB0C29FB1201AA6368 /* LogLevel.swift */; settings = {COMPILER_FLAGS = "-DOS_OBJECT_USE_OBJC=0"; }; };
-		910F32F56DD99B945AD6C1D6 /* Logger.swift in Sources */ = {isa = PBXBuildFile; fileRef = E46F7CBF3CC27C191591A141 /* Logger.swift */; settings = {COMPILER_FLAGS = "-DOS_OBJECT_USE_OBJC=0"; }; };
-		943B7264C8F07EC95C1C6EB7 /* TraceLog.swift in Sources */ = {isa = PBXBuildFile; fileRef = 46EE4D3F61A31CC1F1F429D8 /* TraceLog.swift */; };
-		A013A22E0428234C42F49681 /* ConsoleWriter.swift in Sources */ = {isa = PBXBuildFile; fileRef = 9DEF049F1E96ECB4BCC922F1 /* ConsoleWriter.swift */; settings = {COMPILER_FLAGS = "-DOS_OBJECT_USE_OBJC=0"; }; };
-		B0AF0233D2706AB7317ADC40 /* Pods-TraceLog-iOS-Tests-dummy.m in Sources */ = {isa = PBXBuildFile; fileRef = B196D7EAE0FD5B1F3B75C5E5 /* Pods-TraceLog-iOS-Tests-dummy.m */; };
-		B9F672E460DB69694A761122 /* RecursiveSerialQueue.swift in Sources */ = {isa = PBXBuildFile; fileRef = 0F46B8B51599764395666FEB /* RecursiveSerialQueue.swift */; settings = {COMPILER_FLAGS = "-DOS_OBJECT_USE_OBJC=0"; }; };
-		BF1A1E3B03AA722CC3D998A4 /* Cocoa.framework in Frameworks */ = {isa = PBXBuildFile; fileRef = 6C42E5BB130E2B1B68482010 /* Cocoa.framework */; };
-		C14ADED6D1E8662EC9F072A6 /* Cocoa.framework in Frameworks */ = {isa = PBXBuildFile; fileRef = 6C42E5BB130E2B1B68482010 /* Cocoa.framework */; };
-		D463CE9E3F2B8BA0158F73BC /* TraceLog-Core-ObjC-umbrella.h in Headers */ = {isa = PBXBuildFile; fileRef = A544CAE0E570C4BCFE84AD53 /* TraceLog-Core-ObjC-umbrella.h */; settings = {ATTRIBUTES = (Public, ); }; };
-		E1BEAF049A5EBCB2E1DDF5D9 /* Pods-TraceLog-OSX-Tests-umbrella.h in Headers */ = {isa = PBXBuildFile; fileRef = F680BA208213CBDFEB527F02 /* Pods-TraceLog-OSX-Tests-umbrella.h */; settings = {ATTRIBUTES = (Public, ); }; };
-		E74355F963DD0B60508D7215 /* TraceLog-Core-Swift-dummy.m in Sources */ = {isa = PBXBuildFile; fileRef = 2DDB9494E0C2214EC5FA9BBF /* TraceLog-Core-Swift-dummy.m */; };
-		E87729BE6345238F45296D36 /* Writer.swift in Sources */ = {isa = PBXBuildFile; fileRef = FDADADA814FE58A5DE3C59C2 /* Writer.swift */; settings = {COMPILER_FLAGS = "-DOS_OBJECT_USE_OBJC=0"; }; };
-		F599F55A204AE32286A613FC /* Pods-TraceLog-OSX-Tests-dummy.m in Sources */ = {isa = PBXBuildFile; fileRef = C59D4B0BE3C41E50B88AB46B /* Pods-TraceLog-OSX-Tests-dummy.m */; };
-		FA8455E8C0AA0D7607C33155 /* Foundation.framework in Frameworks */ = {isa = PBXBuildFile; fileRef = 11691A74984E4392A8D692A8 /* Foundation.framework */; };
-		FE53A9B159717CE12F33E612 /* Configuration.swift in Sources */ = {isa = PBXBuildFile; fileRef = EB0EDE66D821638B1CCE5AF7 /* Configuration.swift */; settings = {COMPILER_FLAGS = "-DOS_OBJECT_USE_OBJC=0"; }; };
-		FFCC5E676DE401F5CF8E60EE /* TraceLog.h in Headers */ = {isa = PBXBuildFile; fileRef = 233875D21B2B101D23A94289 /* TraceLog.h */; settings = {ATTRIBUTES = (Public, ); }; };
+		01AB4F435F141F2449C1BF17 /* TraceLog-Core-Swift-dummy.m in Sources */ = {isa = PBXBuildFile; fileRef = 226E8F6BE8B42CA6996CB651 /* TraceLog-Core-Swift-dummy.m */; };
+		03106025855BEC317A393B9B /* Logger.swift in Sources */ = {isa = PBXBuildFile; fileRef = A03D32FAB53E4D34339E2D5D /* Logger.swift */; settings = {COMPILER_FLAGS = "-DOS_OBJECT_USE_OBJC=0"; }; };
+		09A7927310525276D00DBCB1 /* ConsoleWriter.swift in Sources */ = {isa = PBXBuildFile; fileRef = CD327A09B235ECAA0ED09592 /* ConsoleWriter.swift */; settings = {COMPILER_FLAGS = "-DOS_OBJECT_USE_OBJC=0"; }; };
+		0F35396799F5FA7F6961B836 /* Cocoa.framework in Frameworks */ = {isa = PBXBuildFile; fileRef = 790E34061665279F211305FB /* Cocoa.framework */; };
+		113E26A61B56EC3A7CF0AB6D /* LogLevel.swift in Sources */ = {isa = PBXBuildFile; fileRef = 509D71050E1F6F2170302972 /* LogLevel.swift */; settings = {COMPILER_FLAGS = "-DOS_OBJECT_USE_OBJC=0"; }; };
+		1B3D43479AE398A006E6F66C /* Writer.swift in Sources */ = {isa = PBXBuildFile; fileRef = B06295154312528ABC9D8FDC /* Writer.swift */; settings = {COMPILER_FLAGS = "-DOS_OBJECT_USE_OBJC=0"; }; };
+		1BD1BF69D2954E9DB19DBE3C /* Writer.swift in Sources */ = {isa = PBXBuildFile; fileRef = B06295154312528ABC9D8FDC /* Writer.swift */; settings = {COMPILER_FLAGS = "-DOS_OBJECT_USE_OBJC=0"; }; };
+		1D6ABD51A7D21A71A32DE053 /* Pods-TraceLog-OSX-dummy.m in Sources */ = {isa = PBXBuildFile; fileRef = E244D9D8B6A77AC79ADCFE89 /* Pods-TraceLog-OSX-dummy.m */; };
+		1E267A1D5B2613F7254A5CF3 /* Cocoa.framework in Frameworks */ = {isa = PBXBuildFile; fileRef = 790E34061665279F211305FB /* Cocoa.framework */; };
+		1E71216CA44A920F41546503 /* Logger.swift in Sources */ = {isa = PBXBuildFile; fileRef = A03D32FAB53E4D34339E2D5D /* Logger.swift */; settings = {COMPILER_FLAGS = "-DOS_OBJECT_USE_OBJC=0"; }; };
+		227258552830C0C1F55BB581 /* Configuration.swift in Sources */ = {isa = PBXBuildFile; fileRef = 3BE952CFCDBEECD0F83A27A3 /* Configuration.swift */; settings = {COMPILER_FLAGS = "-DOS_OBJECT_USE_OBJC=0"; }; };
+		2273353CC994F891E34D4008 /* TraceLog.swift in Sources */ = {isa = PBXBuildFile; fileRef = B1B94FA49631278EF9164EB1 /* TraceLog.swift */; };
+		2AB83EFD255739648FCE67CD /* Logger.swift in Sources */ = {isa = PBXBuildFile; fileRef = A03D32FAB53E4D34339E2D5D /* Logger.swift */; settings = {COMPILER_FLAGS = "-DOS_OBJECT_USE_OBJC=0"; }; };
+		2D231355E58949A074A3BA08 /* Cocoa.framework in Frameworks */ = {isa = PBXBuildFile; fileRef = 790E34061665279F211305FB /* Cocoa.framework */; };
+		30EDADF1F86F6FF91A06EBED /* Pods-TraceLog-OSX-Tests-dummy.m in Sources */ = {isa = PBXBuildFile; fileRef = 2991169556E58BD6C785D5FA /* Pods-TraceLog-OSX-Tests-dummy.m */; };
+		3C41A6B2BCD23CE37F060904 /* Environment.swift in Sources */ = {isa = PBXBuildFile; fileRef = C9D73CB4E7C4ACBADF62B5B5 /* Environment.swift */; settings = {COMPILER_FLAGS = "-DOS_OBJECT_USE_OBJC=0"; }; };
+		4311D65B9793B9A9F1061EFF /* Configuration.swift in Sources */ = {isa = PBXBuildFile; fileRef = 3BE952CFCDBEECD0F83A27A3 /* Configuration.swift */; settings = {COMPILER_FLAGS = "-DOS_OBJECT_USE_OBJC=0"; }; };
+		4364E87E9615CABFEF9556F8 /* TraceLog.h in Headers */ = {isa = PBXBuildFile; fileRef = 77A52604010E47F3EC19E865 /* TraceLog.h */; settings = {ATTRIBUTES = (Public, ); }; };
+		472ABF6278EAA756FB80E285 /* RecursiveSerialQueue.swift in Sources */ = {isa = PBXBuildFile; fileRef = 44A305A9EC6EF0B2594006EE /* RecursiveSerialQueue.swift */; settings = {COMPILER_FLAGS = "-DOS_OBJECT_USE_OBJC=0"; }; };
+		486BB9C5B947EDAD0A9CBAAA /* Pods-TraceLog-OSX-Tests-umbrella.h in Headers */ = {isa = PBXBuildFile; fileRef = EFED2E2B36B448BB2D7ECE27 /* Pods-TraceLog-OSX-Tests-umbrella.h */; settings = {ATTRIBUTES = (Public, ); }; };
+		4DBA05ED5E438519168FD42C /* Foundation.framework in Frameworks */ = {isa = PBXBuildFile; fileRef = 1DA5A4D5517C685C0FBBB697 /* Foundation.framework */; };
+		590AAFBC858B821592E791F8 /* Foundation.framework in Frameworks */ = {isa = PBXBuildFile; fileRef = 1DA5A4D5517C685C0FBBB697 /* Foundation.framework */; };
+		5A3B93582D4DFB251F9F8D2C /* LogLevel.swift in Sources */ = {isa = PBXBuildFile; fileRef = 509D71050E1F6F2170302972 /* LogLevel.swift */; settings = {COMPILER_FLAGS = "-DOS_OBJECT_USE_OBJC=0"; }; };
+		6B281202A3A9389610BAEF02 /* Pods-TraceLog-iOS-Tests-dummy.m in Sources */ = {isa = PBXBuildFile; fileRef = 5867A658BF41288AA59ABD6C /* Pods-TraceLog-iOS-Tests-dummy.m */; };
+		6DAF9BA9E6FA546ECB843A33 /* RecursiveSerialQueue.swift in Sources */ = {isa = PBXBuildFile; fileRef = 44A305A9EC6EF0B2594006EE /* RecursiveSerialQueue.swift */; settings = {COMPILER_FLAGS = "-DOS_OBJECT_USE_OBJC=0"; }; };
+		7F181ACFAEEFCF304C48D3BF /* Pods-TraceLog-iOS-umbrella.h in Headers */ = {isa = PBXBuildFile; fileRef = 6BE1788BE52176C8496D4B20 /* Pods-TraceLog-iOS-umbrella.h */; settings = {ATTRIBUTES = (Public, ); }; };
+		804A0632BDA94DA2FA4572F7 /* TraceLog.h in Headers */ = {isa = PBXBuildFile; fileRef = 77A52604010E47F3EC19E865 /* TraceLog.h */; settings = {ATTRIBUTES = (Public, ); }; };
+		826DAABBFA7FB3E55811145B /* Pods-TraceLog-iOS-dummy.m in Sources */ = {isa = PBXBuildFile; fileRef = 8DF54A6CB025EF8D02D12E2A /* Pods-TraceLog-iOS-dummy.m */; };
+		85F37CF79804BD23786610E6 /* Writer.swift in Sources */ = {isa = PBXBuildFile; fileRef = B06295154312528ABC9D8FDC /* Writer.swift */; settings = {COMPILER_FLAGS = "-DOS_OBJECT_USE_OBJC=0"; }; };
+		87F172BCAFA43C3612AE72B9 /* RecursiveSerialQueue.swift in Sources */ = {isa = PBXBuildFile; fileRef = 44A305A9EC6EF0B2594006EE /* RecursiveSerialQueue.swift */; settings = {COMPILER_FLAGS = "-DOS_OBJECT_USE_OBJC=0"; }; };
+		8940D38398D0033ECCF63A1D /* TraceLog.swift in Sources */ = {isa = PBXBuildFile; fileRef = B1B94FA49631278EF9164EB1 /* TraceLog.swift */; };
+		8DBB7C6C9A582EA3E6657BB8 /* TraceLog-Core-ObjC-Swift-OSX-dummy.m in Sources */ = {isa = PBXBuildFile; fileRef = 4E202373C7FF19AE1CEA585F /* TraceLog-Core-ObjC-Swift-OSX-dummy.m */; };
+		8F15AC93C411730194716698 /* Pods-TraceLog-OSX-umbrella.h in Headers */ = {isa = PBXBuildFile; fileRef = E0DE7DA4E1B216B53BA1B73A /* Pods-TraceLog-OSX-umbrella.h */; settings = {ATTRIBUTES = (Public, ); }; };
+		A80BF1FB164A2E19CC1237F7 /* TraceLog-Core-ObjC-umbrella.h in Headers */ = {isa = PBXBuildFile; fileRef = CA55631E89180538C9B7AB1C /* TraceLog-Core-ObjC-umbrella.h */; settings = {ATTRIBUTES = (Public, ); }; };
+		A882C18C53CBCDAC4DECD69F /* RecursiveSerialQueue.swift in Sources */ = {isa = PBXBuildFile; fileRef = 44A305A9EC6EF0B2594006EE /* RecursiveSerialQueue.swift */; settings = {COMPILER_FLAGS = "-DOS_OBJECT_USE_OBJC=0"; }; };
+		A8869212A1EDA986462BE756 /* Configuration.swift in Sources */ = {isa = PBXBuildFile; fileRef = 3BE952CFCDBEECD0F83A27A3 /* Configuration.swift */; settings = {COMPILER_FLAGS = "-DOS_OBJECT_USE_OBJC=0"; }; };
+		A95AEB8C2CF72D00A8B94D18 /* ConsoleWriter.swift in Sources */ = {isa = PBXBuildFile; fileRef = CD327A09B235ECAA0ED09592 /* ConsoleWriter.swift */; settings = {COMPILER_FLAGS = "-DOS_OBJECT_USE_OBJC=0"; }; };
+		AA93891CC47BB9AE04B90B5F /* Writer.swift in Sources */ = {isa = PBXBuildFile; fileRef = B06295154312528ABC9D8FDC /* Writer.swift */; settings = {COMPILER_FLAGS = "-DOS_OBJECT_USE_OBJC=0"; }; };
+		AC6AF8C42C0A9BD40556E645 /* LogLevel.swift in Sources */ = {isa = PBXBuildFile; fileRef = 509D71050E1F6F2170302972 /* LogLevel.swift */; settings = {COMPILER_FLAGS = "-DOS_OBJECT_USE_OBJC=0"; }; };
+		B50B2423C013D6947796ED26 /* ConsoleWriter.swift in Sources */ = {isa = PBXBuildFile; fileRef = CD327A09B235ECAA0ED09592 /* ConsoleWriter.swift */; settings = {COMPILER_FLAGS = "-DOS_OBJECT_USE_OBJC=0"; }; };
+		B7151FBC13431D0656F88DA3 /* Environment.swift in Sources */ = {isa = PBXBuildFile; fileRef = C9D73CB4E7C4ACBADF62B5B5 /* Environment.swift */; settings = {COMPILER_FLAGS = "-DOS_OBJECT_USE_OBJC=0"; }; };
+		C1338359F79CE7C15CA3E881 /* Cocoa.framework in Frameworks */ = {isa = PBXBuildFile; fileRef = 790E34061665279F211305FB /* Cocoa.framework */; };
+		C27749764D3FE0559AB4CF8D /* Environment.swift in Sources */ = {isa = PBXBuildFile; fileRef = C9D73CB4E7C4ACBADF62B5B5 /* Environment.swift */; settings = {COMPILER_FLAGS = "-DOS_OBJECT_USE_OBJC=0"; }; };
+		C65D4CFEE7E56F748B8667A8 /* TraceLog-Core-ObjC-dummy.m in Sources */ = {isa = PBXBuildFile; fileRef = 7E23F1A496DD4C5B7590C8BF /* TraceLog-Core-ObjC-dummy.m */; };
+		C84C885FCA9CE70C58025328 /* LogLevel.swift in Sources */ = {isa = PBXBuildFile; fileRef = 509D71050E1F6F2170302972 /* LogLevel.swift */; settings = {COMPILER_FLAGS = "-DOS_OBJECT_USE_OBJC=0"; }; };
+		C96DEED9ADCBED495EF66290 /* Environment.swift in Sources */ = {isa = PBXBuildFile; fileRef = C9D73CB4E7C4ACBADF62B5B5 /* Environment.swift */; settings = {COMPILER_FLAGS = "-DOS_OBJECT_USE_OBJC=0"; }; };
+		CA01C68035FDB2E979AF7181 /* TraceLog-Core-Swift-umbrella.h in Headers */ = {isa = PBXBuildFile; fileRef = AE99C4ED8541166599ECA62D /* TraceLog-Core-Swift-umbrella.h */; settings = {ATTRIBUTES = (Public, ); }; };
+		CD6FBB152D4CF1F6958C255F /* TraceLog-Core-ObjC-Swift-iOS-dummy.m in Sources */ = {isa = PBXBuildFile; fileRef = 6CC78909E4C6BA5FACF6B996 /* TraceLog-Core-ObjC-Swift-iOS-dummy.m */; };
+		D8F2C3392E859672A7B10B7A /* TraceLog-Core-ObjC-Swift-iOS-umbrella.h in Headers */ = {isa = PBXBuildFile; fileRef = 58485B5AF6B2C1474107CFF0 /* TraceLog-Core-ObjC-Swift-iOS-umbrella.h */; settings = {ATTRIBUTES = (Public, ); }; };
+		D918DFC14542AE5E8929A0F6 /* TraceLog.h in Headers */ = {isa = PBXBuildFile; fileRef = 77A52604010E47F3EC19E865 /* TraceLog.h */; settings = {ATTRIBUTES = (Public, ); }; };
+		D95F0C24ED4530ACCA557C10 /* Pods-TraceLog-iOS-Tests-umbrella.h in Headers */ = {isa = PBXBuildFile; fileRef = 1EEFA86DBDE39CD29A82BF85 /* Pods-TraceLog-iOS-Tests-umbrella.h */; settings = {ATTRIBUTES = (Public, ); }; };
+		DC2915051F2A4BA02EEF8AD7 /* ConsoleWriter.swift in Sources */ = {isa = PBXBuildFile; fileRef = CD327A09B235ECAA0ED09592 /* ConsoleWriter.swift */; settings = {COMPILER_FLAGS = "-DOS_OBJECT_USE_OBJC=0"; }; };
+		E0903F075100608EB59296AC /* TraceLog-Core-ObjC-Swift-OSX-umbrella.h in Headers */ = {isa = PBXBuildFile; fileRef = AE0752B8C87C04739595697F /* TraceLog-Core-ObjC-Swift-OSX-umbrella.h */; settings = {ATTRIBUTES = (Public, ); }; };
+		E3B8025977DA702D42EC74FE /* Configuration.swift in Sources */ = {isa = PBXBuildFile; fileRef = 3BE952CFCDBEECD0F83A27A3 /* Configuration.swift */; settings = {COMPILER_FLAGS = "-DOS_OBJECT_USE_OBJC=0"; }; };
+		E83C73E3215F3E7F7E7A8E17 /* Foundation.framework in Frameworks */ = {isa = PBXBuildFile; fileRef = 1DA5A4D5517C685C0FBBB697 /* Foundation.framework */; };
+		F2D8F5131ED2D9DDA246A536 /* Foundation.framework in Frameworks */ = {isa = PBXBuildFile; fileRef = 1DA5A4D5517C685C0FBBB697 /* Foundation.framework */; };
+		F8CE4395DB1FC22595CD2553 /* TraceLog.swift in Sources */ = {isa = PBXBuildFile; fileRef = B1B94FA49631278EF9164EB1 /* TraceLog.swift */; };
+		FDE4D025CB465C98D19B4F95 /* Logger.swift in Sources */ = {isa = PBXBuildFile; fileRef = A03D32FAB53E4D34339E2D5D /* Logger.swift */; settings = {COMPILER_FLAGS = "-DOS_OBJECT_USE_OBJC=0"; }; };
 /* End PBXBuildFile section */
 
 /* Begin PBXContainerItemProxy section */
-		6667657E77D447C115B29E3D /* PBXContainerItemProxy */ = {
+		00B6100384BF12A262F1EC02 /* PBXContainerItemProxy */ = {
 			isa = PBXContainerItemProxy;
-			containerPortal = 2558EDFFB5782E63C79C8292 /* Project object */;
+			containerPortal = 27FC3FBDDCDF28E6CAC91847 /* Project object */;
 			proxyType = 1;
-			remoteGlobalIDString = 2FD9D25AE6C4122B5448EEF1;
+			remoteGlobalIDString = 6EB0BABF1285A77A12228E54;
 			remoteInfo = "TraceLog-Core-ObjC";
 		};
-		97E12DB70C802344E6022607 /* PBXContainerItemProxy */ = {
+		0ED8DDEBDF9F4E71E9E1D5C0 /* PBXContainerItemProxy */ = {
 			isa = PBXContainerItemProxy;
-			containerPortal = 2558EDFFB5782E63C79C8292 /* Project object */;
+			containerPortal = 27FC3FBDDCDF28E6CAC91847 /* Project object */;
 			proxyType = 1;
-			remoteGlobalIDString = 2FD9D25AE6C4122B5448EEF1;
-			remoteInfo = "TraceLog-Core-ObjC";
-		};
-		CB2AB1AB65ADE2A9A3726823 /* PBXContainerItemProxy */ = {
+			remoteGlobalIDString = A200F314CC295D0C1DF93645;
+			remoteInfo = "TraceLog-Core-ObjC-Swift-iOS";
+		};
+		27887A6CF79ACF4AC9A1AAB2 /* PBXContainerItemProxy */ = {
 			isa = PBXContainerItemProxy;
-			containerPortal = 2558EDFFB5782E63C79C8292 /* Project object */;
+			containerPortal = 27FC3FBDDCDF28E6CAC91847 /* Project object */;
 			proxyType = 1;
-			remoteGlobalIDString = 4671C0D512CFE32EACAB8FAD;
+			remoteGlobalIDString = C520C2D3A79BAE97C245539F;
+			remoteInfo = "TraceLog-Core-ObjC-Swift-OSX";
+		};
+		3F285DFCB5F251994F226B8B /* PBXContainerItemProxy */ = {
+			isa = PBXContainerItemProxy;
+			containerPortal = 27FC3FBDDCDF28E6CAC91847 /* Project object */;
+			proxyType = 1;
+			remoteGlobalIDString = D268472AF6734598DE0CA62E;
 			remoteInfo = "TraceLog-Core-Swift";
-		};
-		E5E5BB962F5DC0895FBAA8A0 /* PBXContainerItemProxy */ = {
-			isa = PBXContainerItemProxy;
-			containerPortal = 2558EDFFB5782E63C79C8292 /* Project object */;
-			proxyType = 1;
-			remoteGlobalIDString = 4671C0D512CFE32EACAB8FAD;
-			remoteInfo = "TraceLog-Core-Swift";
-=======
-		09339529C3482D7338877598 /* TLConsoleWriter.m in Sources */ = {isa = PBXBuildFile; fileRef = 349DF04AA58B41B02E140731 /* TLConsoleWriter.m */; settings = {COMPILER_FLAGS = "-DOS_OBJECT_USE_OBJC=0"; }; };
-		0D9F699BC7A50A971B70036F /* TLLogLevel.m in Sources */ = {isa = PBXBuildFile; fileRef = 8DC247AD453307DDD7E69D39 /* TLLogLevel.m */; settings = {COMPILER_FLAGS = "-DOS_OBJECT_USE_OBJC=0"; }; };
-		0F0DBD32CD8A5DC9D875C3B1 /* TLLogLevel.h in Headers */ = {isa = PBXBuildFile; fileRef = F767623FA07566CCA71E4BF3 /* TLLogLevel.h */; settings = {ATTRIBUTES = (Public, ); }; };
-		11A82954E0B37023741736AF /* TraceLog-Bridging-Header.h in Headers */ = {isa = PBXBuildFile; fileRef = B4AE3DA4B8758984C34DA237 /* TraceLog-Bridging-Header.h */; settings = {ATTRIBUTES = (Public, ); }; };
-		13393DDBF7DA88BB9E6EF1FC /* TraceLog.h in Headers */ = {isa = PBXBuildFile; fileRef = C8C5A026A244FBB16CB788EA /* TraceLog.h */; settings = {ATTRIBUTES = (Public, ); }; };
-		13C8B0FF56C292DBE9585381 /* TLConsoleWriter.h in Headers */ = {isa = PBXBuildFile; fileRef = CCE254BBE32EC461CE307709 /* TLConsoleWriter.h */; settings = {ATTRIBUTES = (Public, ); }; };
-		1B618ACC3CFB2DBC3674BBEF /* Pods-TraceLog-iOS-Tests-TraceLog-dummy.m in Sources */ = {isa = PBXBuildFile; fileRef = 566F848F5CF617AB470FD889 /* Pods-TraceLog-iOS-Tests-TraceLog-dummy.m */; };
-		2939211CF18DF787B7A7167C /* TLConsoleWriter.h in Headers */ = {isa = PBXBuildFile; fileRef = CCE254BBE32EC461CE307709 /* TLConsoleWriter.h */; settings = {ATTRIBUTES = (Public, ); }; };
-		2AD39DEF5CAEC6458AC7D320 /* Pods-TraceLog-iOS-umbrella.h in Headers */ = {isa = PBXBuildFile; fileRef = 40D9D2B50E8DD0F00BA282D8 /* Pods-TraceLog-iOS-umbrella.h */; settings = {ATTRIBUTES = (Public, ); }; };
-		38774742E9764828289B7E3E /* TLLogLevel.h in Headers */ = {isa = PBXBuildFile; fileRef = F767623FA07566CCA71E4BF3 /* TLLogLevel.h */; settings = {ATTRIBUTES = (Public, ); }; };
-		391A2E2BE809EE9A4495A8E7 /* Foundation.framework in Frameworks */ = {isa = PBXBuildFile; fileRef = 99F26504DD870ADAD43E9EFF /* Foundation.framework */; };
-		3B7E00C80B0D700D94F26030 /* TLLogger.h in Headers */ = {isa = PBXBuildFile; fileRef = 8A850A4E29EF974AC00824EE /* TLLogger.h */; settings = {ATTRIBUTES = (Public, ); }; };
-		3D1F6F73016416E2AE758677 /* TraceLog.h in Headers */ = {isa = PBXBuildFile; fileRef = C8C5A026A244FBB16CB788EA /* TraceLog.h */; settings = {ATTRIBUTES = (Public, ); }; };
-		41D07E943FBC2A173CA613BC /* TLWriter.h in Headers */ = {isa = PBXBuildFile; fileRef = 3E62FE4DA86A482AEAD0161E /* TLWriter.h */; settings = {ATTRIBUTES = (Public, ); }; };
-		4450F250EE09FCA8950A2BAC /* TLLogger.m in Sources */ = {isa = PBXBuildFile; fileRef = EFD4C4E99B27B81FD79A177D /* TLLogger.m */; settings = {COMPILER_FLAGS = "-DOS_OBJECT_USE_OBJC=0"; }; };
-		4733D7BD71BE647016CC54E9 /* TraceLog-Bridging-Header.h in Headers */ = {isa = PBXBuildFile; fileRef = B4AE3DA4B8758984C34DA237 /* TraceLog-Bridging-Header.h */; settings = {ATTRIBUTES = (Public, ); }; };
-		4ACF9FFD187C7B42DAC5534C /* Foundation.framework in Frameworks */ = {isa = PBXBuildFile; fileRef = 99F26504DD870ADAD43E9EFF /* Foundation.framework */; };
-		4E7553C1F86D481FCD27DE4B /* TraceLog.swift in Sources */ = {isa = PBXBuildFile; fileRef = 5632A1764E1F326BE090F8CD /* TraceLog.swift */; };
-		505E4F3C5154F8387A60655D /* Pods-TraceLog-OSX-umbrella.h in Headers */ = {isa = PBXBuildFile; fileRef = 41FA177B51E1E223F53D1918 /* Pods-TraceLog-OSX-umbrella.h */; settings = {ATTRIBUTES = (Public, ); }; };
-		50B7EDC5747C72C3A1EEF1FF /* Pods-TraceLog-iOS-Tests-dummy.m in Sources */ = {isa = PBXBuildFile; fileRef = 00A8BC98F5F8024AE93C138C /* Pods-TraceLog-iOS-Tests-dummy.m */; };
-		5B561DA5E7FABA080E86029B /* Pods-TraceLog-iOS-Tests-TraceLog-umbrella.h in Headers */ = {isa = PBXBuildFile; fileRef = 3F56BAD9F2C4B85F21059898 /* Pods-TraceLog-iOS-Tests-TraceLog-umbrella.h */; settings = {ATTRIBUTES = (Public, ); }; };
-		5DA55249974788F593395E96 /* TLLogLevel.h in Headers */ = {isa = PBXBuildFile; fileRef = F767623FA07566CCA71E4BF3 /* TLLogLevel.h */; settings = {ATTRIBUTES = (Public, ); }; };
-		602DCEF94BAC44863318C2E1 /* Pods-TraceLog-OSX-TraceLog-dummy.m in Sources */ = {isa = PBXBuildFile; fileRef = CF31E002554BBE807BAB22D0 /* Pods-TraceLog-OSX-TraceLog-dummy.m */; };
-		663B7485438D5D40014EC2E4 /* TLLogger.h in Headers */ = {isa = PBXBuildFile; fileRef = 8A850A4E29EF974AC00824EE /* TLLogger.h */; settings = {ATTRIBUTES = (Public, ); }; };
-		6AD51ED8532AC94CC9C3891B /* Pods-TraceLog-OSX-Tests-TraceLog-dummy.m in Sources */ = {isa = PBXBuildFile; fileRef = 5392B3BA70B980FA2C24ACE9 /* Pods-TraceLog-OSX-Tests-TraceLog-dummy.m */; };
-		6D9D844375E0730DBB09EAE7 /* TLConsoleWriter.h in Headers */ = {isa = PBXBuildFile; fileRef = CCE254BBE32EC461CE307709 /* TLConsoleWriter.h */; settings = {ATTRIBUTES = (Public, ); }; };
-		6E42F9FF256BB051BC45874D /* Pods-TraceLog-iOS-Tests-umbrella.h in Headers */ = {isa = PBXBuildFile; fileRef = 27782E9ADDE9BBFED2320993 /* Pods-TraceLog-iOS-Tests-umbrella.h */; settings = {ATTRIBUTES = (Public, ); }; };
-		742C105CE395A414126C4CAA /* Pods-TraceLog-OSX-Tests-dummy.m in Sources */ = {isa = PBXBuildFile; fileRef = EF454F8CB7C7F086FC819865 /* Pods-TraceLog-OSX-Tests-dummy.m */; };
-		7D2B6CEDBA398EDF0819FEC6 /* Pods-TraceLog-OSX-dummy.m in Sources */ = {isa = PBXBuildFile; fileRef = A3466CB68BACB02D49A2297D /* Pods-TraceLog-OSX-dummy.m */; };
-		7D3D4CBB5275F0337BA5A1B1 /* TLLogger.m in Sources */ = {isa = PBXBuildFile; fileRef = EFD4C4E99B27B81FD79A177D /* TLLogger.m */; settings = {COMPILER_FLAGS = "-DOS_OBJECT_USE_OBJC=0"; }; };
-		7DA86FDF511688FBEB101A10 /* TLLogger.h in Headers */ = {isa = PBXBuildFile; fileRef = 8A850A4E29EF974AC00824EE /* TLLogger.h */; settings = {ATTRIBUTES = (Public, ); }; };
-		880278508E1CAB5346EB9C89 /* TLConsoleWriter.m in Sources */ = {isa = PBXBuildFile; fileRef = 349DF04AA58B41B02E140731 /* TLConsoleWriter.m */; settings = {COMPILER_FLAGS = "-DOS_OBJECT_USE_OBJC=0"; }; };
-		8EC2D879DED623637E8B9544 /* TraceLog.swift in Sources */ = {isa = PBXBuildFile; fileRef = 5632A1764E1F326BE090F8CD /* TraceLog.swift */; };
-		8FE3E84BA752EAC8C0621530 /* Cocoa.framework in Frameworks */ = {isa = PBXBuildFile; fileRef = B4C8B7C75377B9CE3BACB224 /* Cocoa.framework */; };
-		92CBA274932E56FADDD54A65 /* Cocoa.framework in Frameworks */ = {isa = PBXBuildFile; fileRef = B4C8B7C75377B9CE3BACB224 /* Cocoa.framework */; };
-		98040C438FB59B61D0A2744F /* Pods-TraceLog-iOS-TraceLog-umbrella.h in Headers */ = {isa = PBXBuildFile; fileRef = 2C6895936AE2FC6DD12B40AF /* Pods-TraceLog-iOS-TraceLog-umbrella.h */; settings = {ATTRIBUTES = (Public, ); }; };
-		9F7C42B84C5F6914C0507D58 /* Pods-TraceLog-iOS-TraceLog-dummy.m in Sources */ = {isa = PBXBuildFile; fileRef = 64EB7AAEC7AFFC7161574665 /* Pods-TraceLog-iOS-TraceLog-dummy.m */; };
-		A084D1AD0F21E2D58A7F372C /* TLLogger.h in Headers */ = {isa = PBXBuildFile; fileRef = 8A850A4E29EF974AC00824EE /* TLLogger.h */; settings = {ATTRIBUTES = (Public, ); }; };
-		A305F82AEBCCB0B983BF9A80 /* TLWriter.h in Headers */ = {isa = PBXBuildFile; fileRef = 3E62FE4DA86A482AEAD0161E /* TLWriter.h */; settings = {ATTRIBUTES = (Public, ); }; };
-		AA98DD435CB9C99ADE0F3D86 /* TraceLog.h in Headers */ = {isa = PBXBuildFile; fileRef = C8C5A026A244FBB16CB788EA /* TraceLog.h */; settings = {ATTRIBUTES = (Public, ); }; };
-		B3AA239A7528126A49D07F09 /* TLLogLevel.m in Sources */ = {isa = PBXBuildFile; fileRef = 8DC247AD453307DDD7E69D39 /* TLLogLevel.m */; settings = {COMPILER_FLAGS = "-DOS_OBJECT_USE_OBJC=0"; }; };
-		B4D3CE406EC84B531A370C19 /* Cocoa.framework in Frameworks */ = {isa = PBXBuildFile; fileRef = B4C8B7C75377B9CE3BACB224 /* Cocoa.framework */; };
-		B4EEBAC40410C443EF052AE7 /* TLConsoleWriter.h in Headers */ = {isa = PBXBuildFile; fileRef = CCE254BBE32EC461CE307709 /* TLConsoleWriter.h */; settings = {ATTRIBUTES = (Public, ); }; };
-		BA3FC3694CEEE5F458650C23 /* TLLogLevel.m in Sources */ = {isa = PBXBuildFile; fileRef = 8DC247AD453307DDD7E69D39 /* TLLogLevel.m */; settings = {COMPILER_FLAGS = "-DOS_OBJECT_USE_OBJC=0"; }; };
-		BBA1A0CBFBC1E94F667A2694 /* TraceLog-Bridging-Header.h in Headers */ = {isa = PBXBuildFile; fileRef = B4AE3DA4B8758984C34DA237 /* TraceLog-Bridging-Header.h */; settings = {ATTRIBUTES = (Public, ); }; };
-		BBFD2DC1021C4D6B5785605A /* TLWriter.h in Headers */ = {isa = PBXBuildFile; fileRef = 3E62FE4DA86A482AEAD0161E /* TLWriter.h */; settings = {ATTRIBUTES = (Public, ); }; };
-		C03EB2ADECD299FFDDC8D023 /* Pods-TraceLog-OSX-TraceLog-umbrella.h in Headers */ = {isa = PBXBuildFile; fileRef = 4743CF6F15C15ED6D6999631 /* Pods-TraceLog-OSX-TraceLog-umbrella.h */; settings = {ATTRIBUTES = (Public, ); }; };
-		C265F3CB6BA0455B40932B7D /* Foundation.framework in Frameworks */ = {isa = PBXBuildFile; fileRef = 99F26504DD870ADAD43E9EFF /* Foundation.framework */; };
-		C80D495E91907670A6F1C634 /* TLConsoleWriter.m in Sources */ = {isa = PBXBuildFile; fileRef = 349DF04AA58B41B02E140731 /* TLConsoleWriter.m */; settings = {COMPILER_FLAGS = "-DOS_OBJECT_USE_OBJC=0"; }; };
-		CA3A839C35756189CE69226D /* TLWriter.h in Headers */ = {isa = PBXBuildFile; fileRef = 3E62FE4DA86A482AEAD0161E /* TLWriter.h */; settings = {ATTRIBUTES = (Public, ); }; };
-		D0F04F0121DCC5A925F7C9E2 /* Cocoa.framework in Frameworks */ = {isa = PBXBuildFile; fileRef = B4C8B7C75377B9CE3BACB224 /* Cocoa.framework */; };
-		DAC67FB4D7EBC729FFB8FEA3 /* TraceLog.swift in Sources */ = {isa = PBXBuildFile; fileRef = 5632A1764E1F326BE090F8CD /* TraceLog.swift */; };
-		DDBA2430FB67E64B0C25C58C /* Foundation.framework in Frameworks */ = {isa = PBXBuildFile; fileRef = 99F26504DD870ADAD43E9EFF /* Foundation.framework */; };
-		DEA21BE23061246ED97E4FF2 /* Pods-TraceLog-iOS-dummy.m in Sources */ = {isa = PBXBuildFile; fileRef = 73673101A9B91DC5FD4F6F8B /* Pods-TraceLog-iOS-dummy.m */; };
-		E4C1CFF76970411F11641046 /* TLLogLevel.h in Headers */ = {isa = PBXBuildFile; fileRef = F767623FA07566CCA71E4BF3 /* TLLogLevel.h */; settings = {ATTRIBUTES = (Public, ); }; };
-		EDD17FBF9A15812BC1FE152C /* TLLogger.m in Sources */ = {isa = PBXBuildFile; fileRef = EFD4C4E99B27B81FD79A177D /* TLLogger.m */; settings = {COMPILER_FLAGS = "-DOS_OBJECT_USE_OBJC=0"; }; };
-		EFCC7EA9A07084D667EE18AE /* Pods-TraceLog-OSX-Tests-umbrella.h in Headers */ = {isa = PBXBuildFile; fileRef = F5A46E3357E629736F1B884E /* Pods-TraceLog-OSX-Tests-umbrella.h */; settings = {ATTRIBUTES = (Public, ); }; };
-		F1DB5884E6F1F70490641207 /* Pods-TraceLog-OSX-Tests-TraceLog-umbrella.h in Headers */ = {isa = PBXBuildFile; fileRef = DAEEAE4078623F61FAB2C2F5 /* Pods-TraceLog-OSX-Tests-TraceLog-umbrella.h */; settings = {ATTRIBUTES = (Public, ); }; };
-		F36328BB7CD79C7415BFAAF3 /* TLLogLevel.m in Sources */ = {isa = PBXBuildFile; fileRef = 8DC247AD453307DDD7E69D39 /* TLLogLevel.m */; settings = {COMPILER_FLAGS = "-DOS_OBJECT_USE_OBJC=0"; }; };
-		F8769F94265A5B3734B87854 /* TLConsoleWriter.m in Sources */ = {isa = PBXBuildFile; fileRef = 349DF04AA58B41B02E140731 /* TLConsoleWriter.m */; settings = {COMPILER_FLAGS = "-DOS_OBJECT_USE_OBJC=0"; }; };
-		FB974609BCB83D4FD2160979 /* TLLogger.m in Sources */ = {isa = PBXBuildFile; fileRef = EFD4C4E99B27B81FD79A177D /* TLLogger.m */; settings = {COMPILER_FLAGS = "-DOS_OBJECT_USE_OBJC=0"; }; };
-		FEA0DB7AB5729DE23A4D9F95 /* TraceLog-Bridging-Header.h in Headers */ = {isa = PBXBuildFile; fileRef = B4AE3DA4B8758984C34DA237 /* TraceLog-Bridging-Header.h */; settings = {ATTRIBUTES = (Public, ); }; };
-/* End PBXBuildFile section */
-
-/* Begin PBXContainerItemProxy section */
-		0427165481BA5113E90D0B6C /* PBXContainerItemProxy */ = {
-			isa = PBXContainerItemProxy;
-			containerPortal = 05DCD162A832DB6A13679B35 /* Project object */;
-			proxyType = 1;
-			remoteGlobalIDString = D4B6D0FEE0941634FE87BA53;
-			remoteInfo = "Pods-TraceLog-OSX-Tests-TraceLog";
-		};
-		2E21C0066D8959CAD774B4CD /* PBXContainerItemProxy */ = {
-			isa = PBXContainerItemProxy;
-			containerPortal = 05DCD162A832DB6A13679B35 /* Project object */;
-			proxyType = 1;
-			remoteGlobalIDString = F90C17270131901E41C5D184;
-			remoteInfo = "Pods-TraceLog-iOS-Tests-TraceLog";
-		};
-		6FA3461A0880D5AF97248A0B /* PBXContainerItemProxy */ = {
-			isa = PBXContainerItemProxy;
-			containerPortal = 05DCD162A832DB6A13679B35 /* Project object */;
-			proxyType = 1;
-			remoteGlobalIDString = E995790BC9A51F89DCBF14A4;
-			remoteInfo = "Pods-TraceLog-iOS-TraceLog";
-		};
-		9BDC0DA82E47EA6F00DBCED1 /* PBXContainerItemProxy */ = {
-			isa = PBXContainerItemProxy;
-			containerPortal = 05DCD162A832DB6A13679B35 /* Project object */;
-			proxyType = 1;
-			remoteGlobalIDString = 3DE5BBA0336ADF4383DCC4A3;
-			remoteInfo = "Pods-TraceLog-OSX-TraceLog";
->>>>>>> ec682a84
 		};
 /* End PBXContainerItemProxy section */
 
 /* Begin PBXFileReference section */
-<<<<<<< HEAD
-		02DA775623569F84C96C8F70 /* Pods-TraceLog-OSX-resources.sh */ = {isa = PBXFileReference; includeInIndex = 1; lastKnownFileType = text.script.sh; path = "Pods-TraceLog-OSX-resources.sh"; sourceTree = "<group>"; };
-		0958B91E52C1B438DD4CF2FA /* Environment.swift */ = {isa = PBXFileReference; includeInIndex = 1; lastKnownFileType = sourcecode.swift; path = Environment.swift; sourceTree = "<group>"; };
-		09691F64BE4DED36FA078BCB /* Pods-TraceLog-OSX-Tests.release.xcconfig */ = {isa = PBXFileReference; includeInIndex = 1; lastKnownFileType = text.xcconfig; path = "Pods-TraceLog-OSX-Tests.release.xcconfig"; sourceTree = "<group>"; };
-		0C8DE8E047A5AF1F82BCFB1F /* Info.plist */ = {isa = PBXFileReference; includeInIndex = 1; lastKnownFileType = text.plist.xml; path = Info.plist; sourceTree = "<group>"; };
-		0E942777060D691EDD218B40 /* Pods-TraceLog-OSX-Tests-frameworks.sh */ = {isa = PBXFileReference; includeInIndex = 1; lastKnownFileType = text.script.sh; path = "Pods-TraceLog-OSX-Tests-frameworks.sh"; sourceTree = "<group>"; };
-		0F46B8B51599764395666FEB /* RecursiveSerialQueue.swift */ = {isa = PBXFileReference; includeInIndex = 1; lastKnownFileType = sourcecode.swift; path = RecursiveSerialQueue.swift; sourceTree = "<group>"; };
-		11691A74984E4392A8D692A8 /* Foundation.framework */ = {isa = PBXFileReference; lastKnownFileType = wrapper.framework; name = Foundation.framework; path = Platforms/iPhoneOS.platform/Developer/SDKs/iPhoneOS9.3.sdk/System/Library/Frameworks/Foundation.framework; sourceTree = DEVELOPER_DIR; };
-		1AAAA8CB0C29FB1201AA6368 /* LogLevel.swift */ = {isa = PBXFileReference; includeInIndex = 1; lastKnownFileType = sourcecode.swift; path = LogLevel.swift; sourceTree = "<group>"; };
-		1DE63E061695562858A8A579 /* Pods_TraceLog_OSX_Tests.framework */ = {isa = PBXFileReference; explicitFileType = wrapper.framework; includeInIndex = 0; path = Pods_TraceLog_OSX_Tests.framework; sourceTree = BUILT_PRODUCTS_DIR; };
-		1FD2B7385A52238B7C7453B0 /* Pods-TraceLog-OSX-Tests.debug.xcconfig */ = {isa = PBXFileReference; includeInIndex = 1; lastKnownFileType = text.xcconfig; path = "Pods-TraceLog-OSX-Tests.debug.xcconfig"; sourceTree = "<group>"; };
-		2257DE728D5D608E64F89E53 /* TraceLog-Core-ObjC.modulemap */ = {isa = PBXFileReference; includeInIndex = 1; lastKnownFileType = "sourcecode.module-map"; path = "TraceLog-Core-ObjC.modulemap"; sourceTree = "<group>"; };
-		233875D21B2B101D23A94289 /* TraceLog.h */ = {isa = PBXFileReference; includeInIndex = 1; lastKnownFileType = sourcecode.c.h; path = TraceLog.h; sourceTree = "<group>"; };
-		2CD4C2CF1AD9235903C98812 /* TraceLog-Core-ObjC-dummy.m */ = {isa = PBXFileReference; includeInIndex = 1; lastKnownFileType = sourcecode.c.objc; path = "TraceLog-Core-ObjC-dummy.m"; sourceTree = "<group>"; };
-		2DDB9494E0C2214EC5FA9BBF /* TraceLog-Core-Swift-dummy.m */ = {isa = PBXFileReference; includeInIndex = 1; lastKnownFileType = sourcecode.c.objc; name = "TraceLog-Core-Swift-dummy.m"; path = "../TraceLog-Core-Swift/TraceLog-Core-Swift-dummy.m"; sourceTree = "<group>"; };
-		2EB6CC731CF497BA4AC4B997 /* Pods-TraceLog-iOS-Tests-frameworks.sh */ = {isa = PBXFileReference; includeInIndex = 1; lastKnownFileType = text.script.sh; path = "Pods-TraceLog-iOS-Tests-frameworks.sh"; sourceTree = "<group>"; };
-		3C7F20FEB73EC8DA46FE63FC /* Pods-TraceLog-OSX-Tests-acknowledgements.markdown */ = {isa = PBXFileReference; includeInIndex = 1; lastKnownFileType = text; path = "Pods-TraceLog-OSX-Tests-acknowledgements.markdown"; sourceTree = "<group>"; };
-		3DB5D03C386E196EA40FD8FC /* Pods-TraceLog-OSX-acknowledgements.markdown */ = {isa = PBXFileReference; includeInIndex = 1; lastKnownFileType = text; path = "Pods-TraceLog-OSX-acknowledgements.markdown"; sourceTree = "<group>"; };
-		3F04C97CB4ECD9BD3A733651 /* Pods-TraceLog-iOS-resources.sh */ = {isa = PBXFileReference; includeInIndex = 1; lastKnownFileType = text.script.sh; path = "Pods-TraceLog-iOS-resources.sh"; sourceTree = "<group>"; };
-		433D602309915CAD73B00010 /* TraceLog-Core-Swift.modulemap */ = {isa = PBXFileReference; includeInIndex = 1; lastKnownFileType = "sourcecode.module-map"; name = "TraceLog-Core-Swift.modulemap"; path = "../TraceLog-Core-Swift/TraceLog-Core-Swift.modulemap"; sourceTree = "<group>"; };
-		4551A27ACC8DE8FB2177C7B3 /* Pods-TraceLog-iOS-frameworks.sh */ = {isa = PBXFileReference; includeInIndex = 1; lastKnownFileType = text.script.sh; path = "Pods-TraceLog-iOS-frameworks.sh"; sourceTree = "<group>"; };
-		456E46BD2F5448D504D5EB16 /* TraceLog-Core-ObjC.xcconfig */ = {isa = PBXFileReference; includeInIndex = 1; lastKnownFileType = text.xcconfig; path = "TraceLog-Core-ObjC.xcconfig"; sourceTree = "<group>"; };
-		46EE4D3F61A31CC1F1F429D8 /* TraceLog.swift */ = {isa = PBXFileReference; includeInIndex = 1; lastKnownFileType = sourcecode.swift; path = TraceLog.swift; sourceTree = "<group>"; };
-		4A72E2632209AC74A011631C /* TraceLog-Core-Swift-prefix.pch */ = {isa = PBXFileReference; includeInIndex = 1; lastKnownFileType = sourcecode.c.h; name = "TraceLog-Core-Swift-prefix.pch"; path = "../TraceLog-Core-Swift/TraceLog-Core-Swift-prefix.pch"; sourceTree = "<group>"; };
-		54D7D46633F07215539B57B5 /* Pods-TraceLog-iOS-acknowledgements.markdown */ = {isa = PBXFileReference; includeInIndex = 1; lastKnownFileType = text; path = "Pods-TraceLog-iOS-acknowledgements.markdown"; sourceTree = "<group>"; };
-		6492553EA761A9DBC40CD782 /* Pods-TraceLog-OSX-acknowledgements.plist */ = {isa = PBXFileReference; includeInIndex = 1; lastKnownFileType = text.plist.xml; path = "Pods-TraceLog-OSX-acknowledgements.plist"; sourceTree = "<group>"; };
-		680EF306546D0DDEE3D53750 /* Pods-TraceLog-iOS-umbrella.h */ = {isa = PBXFileReference; includeInIndex = 1; lastKnownFileType = sourcecode.c.h; path = "Pods-TraceLog-iOS-umbrella.h"; sourceTree = "<group>"; };
-		6C42E5BB130E2B1B68482010 /* Cocoa.framework */ = {isa = PBXFileReference; lastKnownFileType = wrapper.framework; name = Cocoa.framework; path = Platforms/MacOSX.platform/Developer/SDKs/MacOSX10.11.sdk/System/Library/Frameworks/Cocoa.framework; sourceTree = DEVELOPER_DIR; };
-		70BF576650B7FED733C71E2F /* TraceLog.framework */ = {isa = PBXFileReference; explicitFileType = wrapper.framework; includeInIndex = 0; path = TraceLog.framework; sourceTree = BUILT_PRODUCTS_DIR; };
-		7407872BDFB4EA36980A3836 /* Info.plist */ = {isa = PBXFileReference; includeInIndex = 1; lastKnownFileType = text.plist.xml; path = Info.plist; sourceTree = "<group>"; };
-		746A5CF760D8873DAB93F0B7 /* Pods-TraceLog-iOS-Tests.modulemap */ = {isa = PBXFileReference; includeInIndex = 1; lastKnownFileType = "sourcecode.module-map"; path = "Pods-TraceLog-iOS-Tests.modulemap"; sourceTree = "<group>"; };
-		7C8F826CB0D5DB01A5AA6093 /* Pods-TraceLog-iOS.release.xcconfig */ = {isa = PBXFileReference; includeInIndex = 1; lastKnownFileType = text.xcconfig; path = "Pods-TraceLog-iOS.release.xcconfig"; sourceTree = "<group>"; };
-		815B75793584337704270AB9 /* Pods-TraceLog-OSX-Tests-resources.sh */ = {isa = PBXFileReference; includeInIndex = 1; lastKnownFileType = text.script.sh; path = "Pods-TraceLog-OSX-Tests-resources.sh"; sourceTree = "<group>"; };
-		872358533E57FEA6CBDF68B3 /* Pods-TraceLog-iOS-dummy.m */ = {isa = PBXFileReference; includeInIndex = 1; lastKnownFileType = sourcecode.c.objc; path = "Pods-TraceLog-iOS-dummy.m"; sourceTree = "<group>"; };
-		89BF3E1AD765FFBD231D1FF8 /* Pods-TraceLog-OSX-frameworks.sh */ = {isa = PBXFileReference; includeInIndex = 1; lastKnownFileType = text.script.sh; path = "Pods-TraceLog-OSX-frameworks.sh"; sourceTree = "<group>"; };
-		8AC23C9EC8DC08B981264024 /* Pods-TraceLog-iOS-Tests.debug.xcconfig */ = {isa = PBXFileReference; includeInIndex = 1; lastKnownFileType = text.xcconfig; path = "Pods-TraceLog-iOS-Tests.debug.xcconfig"; sourceTree = "<group>"; };
-		8F35018054DFB5EF70CDFC9A /* TraceLog-Core-Swift.xcconfig */ = {isa = PBXFileReference; includeInIndex = 1; lastKnownFileType = text.xcconfig; name = "TraceLog-Core-Swift.xcconfig"; path = "../TraceLog-Core-Swift/TraceLog-Core-Swift.xcconfig"; sourceTree = "<group>"; };
-		95875D5577A98FE9FE56869F /* TraceLog.framework */ = {isa = PBXFileReference; explicitFileType = wrapper.framework; includeInIndex = 0; path = TraceLog.framework; sourceTree = BUILT_PRODUCTS_DIR; };
-		9714E3DE5001ADA710E240B6 /* Pods_TraceLog_OSX.framework */ = {isa = PBXFileReference; explicitFileType = wrapper.framework; includeInIndex = 0; path = Pods_TraceLog_OSX.framework; sourceTree = BUILT_PRODUCTS_DIR; };
-		9950C1D04F0E58599B1F690D /* TraceLog-Core-Swift-umbrella.h */ = {isa = PBXFileReference; includeInIndex = 1; lastKnownFileType = sourcecode.c.h; name = "TraceLog-Core-Swift-umbrella.h"; path = "../TraceLog-Core-Swift/TraceLog-Core-Swift-umbrella.h"; sourceTree = "<group>"; };
-		9DEF049F1E96ECB4BCC922F1 /* ConsoleWriter.swift */ = {isa = PBXFileReference; includeInIndex = 1; lastKnownFileType = sourcecode.swift; path = ConsoleWriter.swift; sourceTree = "<group>"; };
-		9FA74756144D0A3F46F4BB20 /* Pods-TraceLog-OSX-Tests-acknowledgements.plist */ = {isa = PBXFileReference; includeInIndex = 1; lastKnownFileType = text.plist.xml; path = "Pods-TraceLog-OSX-Tests-acknowledgements.plist"; sourceTree = "<group>"; };
-		A2B9DB074212AF18CE9B92C4 /* Info.plist */ = {isa = PBXFileReference; includeInIndex = 1; lastKnownFileType = text.plist.xml; path = Info.plist; sourceTree = "<group>"; };
-		A3535852919329C65E700B1F /* Pods-TraceLog-iOS-Tests-resources.sh */ = {isa = PBXFileReference; includeInIndex = 1; lastKnownFileType = text.script.sh; path = "Pods-TraceLog-iOS-Tests-resources.sh"; sourceTree = "<group>"; };
-		A544CAE0E570C4BCFE84AD53 /* TraceLog-Core-ObjC-umbrella.h */ = {isa = PBXFileReference; includeInIndex = 1; lastKnownFileType = sourcecode.c.h; path = "TraceLog-Core-ObjC-umbrella.h"; sourceTree = "<group>"; };
-		B196D7EAE0FD5B1F3B75C5E5 /* Pods-TraceLog-iOS-Tests-dummy.m */ = {isa = PBXFileReference; includeInIndex = 1; lastKnownFileType = sourcecode.c.objc; path = "Pods-TraceLog-iOS-Tests-dummy.m"; sourceTree = "<group>"; };
-		B72AF26516A0F1C8FF86834B /* Pods-TraceLog-OSX.release.xcconfig */ = {isa = PBXFileReference; includeInIndex = 1; lastKnownFileType = text.xcconfig; path = "Pods-TraceLog-OSX.release.xcconfig"; sourceTree = "<group>"; };
-		B73C2E2DA4D6E8FF6B62572C /* Info.plist */ = {isa = PBXFileReference; includeInIndex = 1; lastKnownFileType = text.plist.xml; path = Info.plist; sourceTree = "<group>"; };
-		B79C52B25AC952D80E009DA3 /* Pods-TraceLog-iOS-Tests-acknowledgements.plist */ = {isa = PBXFileReference; includeInIndex = 1; lastKnownFileType = text.plist.xml; path = "Pods-TraceLog-iOS-Tests-acknowledgements.plist"; sourceTree = "<group>"; };
-		BA56A79F6A722985B1D5D387 /* Pods_TraceLog_iOS.framework */ = {isa = PBXFileReference; explicitFileType = wrapper.framework; includeInIndex = 0; path = Pods_TraceLog_iOS.framework; sourceTree = BUILT_PRODUCTS_DIR; };
-		BCEA4215B5ADA16DD60D6818 /* Pods-TraceLog-OSX-umbrella.h */ = {isa = PBXFileReference; includeInIndex = 1; lastKnownFileType = sourcecode.c.h; path = "Pods-TraceLog-OSX-umbrella.h"; sourceTree = "<group>"; };
-		C00C9C00B107FA677763D75C /* Pods-TraceLog-iOS.debug.xcconfig */ = {isa = PBXFileReference; includeInIndex = 1; lastKnownFileType = text.xcconfig; path = "Pods-TraceLog-iOS.debug.xcconfig"; sourceTree = "<group>"; };
-		C0592B2CDCC6CCFF9E5F58E6 /* Pods-TraceLog-OSX-Tests.modulemap */ = {isa = PBXFileReference; includeInIndex = 1; lastKnownFileType = "sourcecode.module-map"; path = "Pods-TraceLog-OSX-Tests.modulemap"; sourceTree = "<group>"; };
-		C0FBDBCEB0C88F541A7C1ADB /* TraceLog-Core-ObjC-prefix.pch */ = {isa = PBXFileReference; includeInIndex = 1; lastKnownFileType = sourcecode.c.h; path = "TraceLog-Core-ObjC-prefix.pch"; sourceTree = "<group>"; };
-		C3DF012D9E66F7249C44C58A /* Pods-TraceLog-iOS-acknowledgements.plist */ = {isa = PBXFileReference; includeInIndex = 1; lastKnownFileType = text.plist.xml; path = "Pods-TraceLog-iOS-acknowledgements.plist"; sourceTree = "<group>"; };
-		C59D4B0BE3C41E50B88AB46B /* Pods-TraceLog-OSX-Tests-dummy.m */ = {isa = PBXFileReference; includeInIndex = 1; lastKnownFileType = sourcecode.c.objc; path = "Pods-TraceLog-OSX-Tests-dummy.m"; sourceTree = "<group>"; };
-		C9F10867DC58847B554BD217 /* Pods-TraceLog-OSX.debug.xcconfig */ = {isa = PBXFileReference; includeInIndex = 1; lastKnownFileType = text.xcconfig; path = "Pods-TraceLog-OSX.debug.xcconfig"; sourceTree = "<group>"; };
-		CD48E5F2EBDCA9470EFF5EF0 /* Info.plist */ = {isa = PBXFileReference; includeInIndex = 1; lastKnownFileType = text.plist.xml; path = Info.plist; sourceTree = "<group>"; };
-		CDB025AB4EE9A42F5F15A38A /* Pods-TraceLog-iOS-Tests.release.xcconfig */ = {isa = PBXFileReference; includeInIndex = 1; lastKnownFileType = text.xcconfig; path = "Pods-TraceLog-iOS-Tests.release.xcconfig"; sourceTree = "<group>"; };
-		D01D41F67C994F21F232F1DC /* Pods-TraceLog-OSX.modulemap */ = {isa = PBXFileReference; includeInIndex = 1; lastKnownFileType = "sourcecode.module-map"; path = "Pods-TraceLog-OSX.modulemap"; sourceTree = "<group>"; };
-		D038636E3B12D1D28AF96AB5 /* Pods-TraceLog-iOS-Tests-acknowledgements.markdown */ = {isa = PBXFileReference; includeInIndex = 1; lastKnownFileType = text; path = "Pods-TraceLog-iOS-Tests-acknowledgements.markdown"; sourceTree = "<group>"; };
-		E1CD47DD9ABC8920E40DA9F8 /* Podfile */ = {isa = PBXFileReference; explicitFileType = text.script.ruby; includeInIndex = 1; name = Podfile; path = ../Podfile; sourceTree = SOURCE_ROOT; xcLanguageSpecificationIdentifier = xcode.lang.ruby; };
-		E46F7CBF3CC27C191591A141 /* Logger.swift */ = {isa = PBXFileReference; includeInIndex = 1; lastKnownFileType = sourcecode.swift; path = Logger.swift; sourceTree = "<group>"; };
-		EB0EDE66D821638B1CCE5AF7 /* Configuration.swift */ = {isa = PBXFileReference; includeInIndex = 1; lastKnownFileType = sourcecode.swift; path = Configuration.swift; sourceTree = "<group>"; };
-		F00676D522DEC3E3DC8F33BF /* Pods-TraceLog-OSX-dummy.m */ = {isa = PBXFileReference; includeInIndex = 1; lastKnownFileType = sourcecode.c.objc; path = "Pods-TraceLog-OSX-dummy.m"; sourceTree = "<group>"; };
-		F3D239587D0CE4BD62D0085F /* Pods_TraceLog_iOS_Tests.framework */ = {isa = PBXFileReference; explicitFileType = wrapper.framework; includeInIndex = 0; path = Pods_TraceLog_iOS_Tests.framework; sourceTree = BUILT_PRODUCTS_DIR; };
-		F61D60E9FE3EDE99E7A5E52D /* Pods-TraceLog-iOS-Tests-umbrella.h */ = {isa = PBXFileReference; includeInIndex = 1; lastKnownFileType = sourcecode.c.h; path = "Pods-TraceLog-iOS-Tests-umbrella.h"; sourceTree = "<group>"; };
-		F680BA208213CBDFEB527F02 /* Pods-TraceLog-OSX-Tests-umbrella.h */ = {isa = PBXFileReference; includeInIndex = 1; lastKnownFileType = sourcecode.c.h; path = "Pods-TraceLog-OSX-Tests-umbrella.h"; sourceTree = "<group>"; };
-		F9DFECABB90D3060814AF9D8 /* Pods-TraceLog-iOS.modulemap */ = {isa = PBXFileReference; includeInIndex = 1; lastKnownFileType = "sourcecode.module-map"; path = "Pods-TraceLog-iOS.modulemap"; sourceTree = "<group>"; };
-		FA65BCA03CFD1505188C4D2E /* Info.plist */ = {isa = PBXFileReference; includeInIndex = 1; lastKnownFileType = text.plist.xml; name = Info.plist; path = "../TraceLog-Core-Swift/Info.plist"; sourceTree = "<group>"; };
-		FDADADA814FE58A5DE3C59C2 /* Writer.swift */ = {isa = PBXFileReference; includeInIndex = 1; lastKnownFileType = sourcecode.swift; path = Writer.swift; sourceTree = "<group>"; };
+		001153819AB847B6B2BCAC57 /* Pods-TraceLog-OSX-Tests-acknowledgements.plist */ = {isa = PBXFileReference; includeInIndex = 1; lastKnownFileType = text.plist.xml; path = "Pods-TraceLog-OSX-Tests-acknowledgements.plist"; sourceTree = "<group>"; };
+		031B2CCBB94BA40CD49817A2 /* Pods-TraceLog-iOS-Tests.modulemap */ = {isa = PBXFileReference; includeInIndex = 1; lastKnownFileType = "sourcecode.module-map"; path = "Pods-TraceLog-iOS-Tests.modulemap"; sourceTree = "<group>"; };
+		1DA5A4D5517C685C0FBBB697 /* Foundation.framework */ = {isa = PBXFileReference; lastKnownFileType = wrapper.framework; name = Foundation.framework; path = Platforms/iPhoneOS.platform/Developer/SDKs/iPhoneOS9.3.sdk/System/Library/Frameworks/Foundation.framework; sourceTree = DEVELOPER_DIR; };
+		1EEFA86DBDE39CD29A82BF85 /* Pods-TraceLog-iOS-Tests-umbrella.h */ = {isa = PBXFileReference; includeInIndex = 1; lastKnownFileType = sourcecode.c.h; path = "Pods-TraceLog-iOS-Tests-umbrella.h"; sourceTree = "<group>"; };
+		1F910EC69C6168F76FE34887 /* TraceLog-Core-ObjC-Swift-OSX.xcconfig */ = {isa = PBXFileReference; includeInIndex = 1; lastKnownFileType = text.xcconfig; name = "TraceLog-Core-ObjC-Swift-OSX.xcconfig"; path = "../TraceLog-Core-ObjC-Swift-OSX/TraceLog-Core-ObjC-Swift-OSX.xcconfig"; sourceTree = "<group>"; };
+		226E8F6BE8B42CA6996CB651 /* TraceLog-Core-Swift-dummy.m */ = {isa = PBXFileReference; includeInIndex = 1; lastKnownFileType = sourcecode.c.objc; name = "TraceLog-Core-Swift-dummy.m"; path = "../TraceLog-Core-Swift/TraceLog-Core-Swift-dummy.m"; sourceTree = "<group>"; };
+		2335A6B57736D0921FF96136 /* Pods-TraceLog-iOS-resources.sh */ = {isa = PBXFileReference; includeInIndex = 1; lastKnownFileType = text.script.sh; path = "Pods-TraceLog-iOS-resources.sh"; sourceTree = "<group>"; };
+		2991169556E58BD6C785D5FA /* Pods-TraceLog-OSX-Tests-dummy.m */ = {isa = PBXFileReference; includeInIndex = 1; lastKnownFileType = sourcecode.c.objc; path = "Pods-TraceLog-OSX-Tests-dummy.m"; sourceTree = "<group>"; };
+		3722F8118B7F13C65AA46466 /* TraceLog-Core-ObjC.xcconfig */ = {isa = PBXFileReference; includeInIndex = 1; lastKnownFileType = text.xcconfig; path = "TraceLog-Core-ObjC.xcconfig"; sourceTree = "<group>"; };
+		3767AEC32E2452FBEF9DC154 /* Pods-TraceLog-OSX-resources.sh */ = {isa = PBXFileReference; includeInIndex = 1; lastKnownFileType = text.script.sh; path = "Pods-TraceLog-OSX-resources.sh"; sourceTree = "<group>"; };
+		39AB3EC96D99E06401E2EB75 /* Pods-TraceLog-iOS-Tests.release.xcconfig */ = {isa = PBXFileReference; includeInIndex = 1; lastKnownFileType = text.xcconfig; path = "Pods-TraceLog-iOS-Tests.release.xcconfig"; sourceTree = "<group>"; };
+		3BE952CFCDBEECD0F83A27A3 /* Configuration.swift */ = {isa = PBXFileReference; includeInIndex = 1; lastKnownFileType = sourcecode.swift; path = Configuration.swift; sourceTree = "<group>"; };
+		3F3363AD6C4A1FF05AB7AB2D /* Info.plist */ = {isa = PBXFileReference; includeInIndex = 1; lastKnownFileType = text.plist.xml; name = Info.plist; path = "../TraceLog-Core-ObjC-Swift-OSX/Info.plist"; sourceTree = "<group>"; };
+		426758200DA692DE69EF98A2 /* Pods-TraceLog-OSX-frameworks.sh */ = {isa = PBXFileReference; includeInIndex = 1; lastKnownFileType = text.script.sh; path = "Pods-TraceLog-OSX-frameworks.sh"; sourceTree = "<group>"; };
+		44A305A9EC6EF0B2594006EE /* RecursiveSerialQueue.swift */ = {isa = PBXFileReference; includeInIndex = 1; lastKnownFileType = sourcecode.swift; path = RecursiveSerialQueue.swift; sourceTree = "<group>"; };
+		458EE53AE2117AC01A47FED4 /* Pods-TraceLog-OSX-Tests.release.xcconfig */ = {isa = PBXFileReference; includeInIndex = 1; lastKnownFileType = text.xcconfig; path = "Pods-TraceLog-OSX-Tests.release.xcconfig"; sourceTree = "<group>"; };
+		4666C88B452A160BAC60914F /* TraceLog-Core-Swift.modulemap */ = {isa = PBXFileReference; includeInIndex = 1; lastKnownFileType = "sourcecode.module-map"; name = "TraceLog-Core-Swift.modulemap"; path = "../TraceLog-Core-Swift/TraceLog-Core-Swift.modulemap"; sourceTree = "<group>"; };
+		4B1111535190231B2DE3E45E /* TraceLog-Core-ObjC-Swift-OSX.modulemap */ = {isa = PBXFileReference; includeInIndex = 1; lastKnownFileType = "sourcecode.module-map"; name = "TraceLog-Core-ObjC-Swift-OSX.modulemap"; path = "../TraceLog-Core-ObjC-Swift-OSX/TraceLog-Core-ObjC-Swift-OSX.modulemap"; sourceTree = "<group>"; };
+		4E202373C7FF19AE1CEA585F /* TraceLog-Core-ObjC-Swift-OSX-dummy.m */ = {isa = PBXFileReference; includeInIndex = 1; lastKnownFileType = sourcecode.c.objc; name = "TraceLog-Core-ObjC-Swift-OSX-dummy.m"; path = "../TraceLog-Core-ObjC-Swift-OSX/TraceLog-Core-ObjC-Swift-OSX-dummy.m"; sourceTree = "<group>"; };
+		500F6AD479B3DA40F3483E30 /* TraceLog.framework */ = {isa = PBXFileReference; explicitFileType = wrapper.framework; includeInIndex = 0; path = TraceLog.framework; sourceTree = BUILT_PRODUCTS_DIR; };
+		5061D41AAF51B2D1E831286B /* TraceLog-Core-ObjC-prefix.pch */ = {isa = PBXFileReference; includeInIndex = 1; lastKnownFileType = sourcecode.c.h; path = "TraceLog-Core-ObjC-prefix.pch"; sourceTree = "<group>"; };
+		509D71050E1F6F2170302972 /* LogLevel.swift */ = {isa = PBXFileReference; includeInIndex = 1; lastKnownFileType = sourcecode.swift; path = LogLevel.swift; sourceTree = "<group>"; };
+		51057077F1EC80D652A80EF8 /* TraceLog-Core-ObjC-Swift-iOS.xcconfig */ = {isa = PBXFileReference; includeInIndex = 1; lastKnownFileType = text.xcconfig; name = "TraceLog-Core-ObjC-Swift-iOS.xcconfig"; path = "../TraceLog-Core-ObjC-Swift-iOS/TraceLog-Core-ObjC-Swift-iOS.xcconfig"; sourceTree = "<group>"; };
+		530951641FFDBF79C5487152 /* TraceLog-Core-ObjC-Swift-iOS.modulemap */ = {isa = PBXFileReference; includeInIndex = 1; lastKnownFileType = "sourcecode.module-map"; name = "TraceLog-Core-ObjC-Swift-iOS.modulemap"; path = "../TraceLog-Core-ObjC-Swift-iOS/TraceLog-Core-ObjC-Swift-iOS.modulemap"; sourceTree = "<group>"; };
+		5534782825E0E4DDA6D709D0 /* Pods-TraceLog-OSX.debug.xcconfig */ = {isa = PBXFileReference; includeInIndex = 1; lastKnownFileType = text.xcconfig; path = "Pods-TraceLog-OSX.debug.xcconfig"; sourceTree = "<group>"; };
+		5551B92D7C809D37D5CE3C1B /* Pods-TraceLog-OSX-acknowledgements.markdown */ = {isa = PBXFileReference; includeInIndex = 1; lastKnownFileType = text; path = "Pods-TraceLog-OSX-acknowledgements.markdown"; sourceTree = "<group>"; };
+		55652AF3F0929714B8E60AF9 /* Pods-TraceLog-iOS.release.xcconfig */ = {isa = PBXFileReference; includeInIndex = 1; lastKnownFileType = text.xcconfig; path = "Pods-TraceLog-iOS.release.xcconfig"; sourceTree = "<group>"; };
+		58485B5AF6B2C1474107CFF0 /* TraceLog-Core-ObjC-Swift-iOS-umbrella.h */ = {isa = PBXFileReference; includeInIndex = 1; lastKnownFileType = sourcecode.c.h; name = "TraceLog-Core-ObjC-Swift-iOS-umbrella.h"; path = "../TraceLog-Core-ObjC-Swift-iOS/TraceLog-Core-ObjC-Swift-iOS-umbrella.h"; sourceTree = "<group>"; };
+		5867A658BF41288AA59ABD6C /* Pods-TraceLog-iOS-Tests-dummy.m */ = {isa = PBXFileReference; includeInIndex = 1; lastKnownFileType = sourcecode.c.objc; path = "Pods-TraceLog-iOS-Tests-dummy.m"; sourceTree = "<group>"; };
+		6459FED008DB735A154A254E /* Info.plist */ = {isa = PBXFileReference; includeInIndex = 1; lastKnownFileType = text.plist.xml; path = Info.plist; sourceTree = "<group>"; };
+		64A33E8011F0764FF5D4982F /* Info.plist */ = {isa = PBXFileReference; includeInIndex = 1; lastKnownFileType = text.plist.xml; path = Info.plist; sourceTree = "<group>"; };
+		65CB3EEADC6CFB7009295EB9 /* Pods-TraceLog-iOS.debug.xcconfig */ = {isa = PBXFileReference; includeInIndex = 1; lastKnownFileType = text.xcconfig; path = "Pods-TraceLog-iOS.debug.xcconfig"; sourceTree = "<group>"; };
+		6BE1788BE52176C8496D4B20 /* Pods-TraceLog-iOS-umbrella.h */ = {isa = PBXFileReference; includeInIndex = 1; lastKnownFileType = sourcecode.c.h; path = "Pods-TraceLog-iOS-umbrella.h"; sourceTree = "<group>"; };
+		6CC78909E4C6BA5FACF6B996 /* TraceLog-Core-ObjC-Swift-iOS-dummy.m */ = {isa = PBXFileReference; includeInIndex = 1; lastKnownFileType = sourcecode.c.objc; name = "TraceLog-Core-ObjC-Swift-iOS-dummy.m"; path = "../TraceLog-Core-ObjC-Swift-iOS/TraceLog-Core-ObjC-Swift-iOS-dummy.m"; sourceTree = "<group>"; };
+		712DEE17B5E01AE03CD3EED7 /* Pods-TraceLog-OSX-Tests.modulemap */ = {isa = PBXFileReference; includeInIndex = 1; lastKnownFileType = "sourcecode.module-map"; path = "Pods-TraceLog-OSX-Tests.modulemap"; sourceTree = "<group>"; };
+		717F2DD2FEC02292506D0904 /* TraceLog-Core-Swift-prefix.pch */ = {isa = PBXFileReference; includeInIndex = 1; lastKnownFileType = sourcecode.c.h; name = "TraceLog-Core-Swift-prefix.pch"; path = "../TraceLog-Core-Swift/TraceLog-Core-Swift-prefix.pch"; sourceTree = "<group>"; };
+		72B126023F87E6E218A3E0D5 /* TraceLog-Core-ObjC.modulemap */ = {isa = PBXFileReference; includeInIndex = 1; lastKnownFileType = "sourcecode.module-map"; path = "TraceLog-Core-ObjC.modulemap"; sourceTree = "<group>"; };
+		77A52604010E47F3EC19E865 /* TraceLog.h */ = {isa = PBXFileReference; includeInIndex = 1; lastKnownFileType = sourcecode.c.h; path = TraceLog.h; sourceTree = "<group>"; };
+		781571811650E526D158D4F7 /* Info.plist */ = {isa = PBXFileReference; includeInIndex = 1; lastKnownFileType = text.plist.xml; path = Info.plist; sourceTree = "<group>"; };
+		790E34061665279F211305FB /* Cocoa.framework */ = {isa = PBXFileReference; lastKnownFileType = wrapper.framework; name = Cocoa.framework; path = Platforms/MacOSX.platform/Developer/SDKs/MacOSX10.11.sdk/System/Library/Frameworks/Cocoa.framework; sourceTree = DEVELOPER_DIR; };
+		7C6DC7E0D2E850E91B395105 /* TraceLog.framework */ = {isa = PBXFileReference; explicitFileType = wrapper.framework; includeInIndex = 0; path = TraceLog.framework; sourceTree = BUILT_PRODUCTS_DIR; };
+		7E23F1A496DD4C5B7590C8BF /* TraceLog-Core-ObjC-dummy.m */ = {isa = PBXFileReference; includeInIndex = 1; lastKnownFileType = sourcecode.c.objc; path = "TraceLog-Core-ObjC-dummy.m"; sourceTree = "<group>"; };
+		82AD7A6DB2B7558646605505 /* TraceLog.framework */ = {isa = PBXFileReference; explicitFileType = wrapper.framework; includeInIndex = 0; path = TraceLog.framework; sourceTree = BUILT_PRODUCTS_DIR; };
+		84E72610454700B26C36CBFF /* Pods-TraceLog-iOS-Tests-acknowledgements.markdown */ = {isa = PBXFileReference; includeInIndex = 1; lastKnownFileType = text; path = "Pods-TraceLog-iOS-Tests-acknowledgements.markdown"; sourceTree = "<group>"; };
+		8C87291F088DF9F463C92827 /* Info.plist */ = {isa = PBXFileReference; includeInIndex = 1; lastKnownFileType = text.plist.xml; name = Info.plist; path = "../TraceLog-Core-Swift/Info.plist"; sourceTree = "<group>"; };
+		8DF54A6CB025EF8D02D12E2A /* Pods-TraceLog-iOS-dummy.m */ = {isa = PBXFileReference; includeInIndex = 1; lastKnownFileType = sourcecode.c.objc; path = "Pods-TraceLog-iOS-dummy.m"; sourceTree = "<group>"; };
+		93C0C5804112B9EFEDD4EF62 /* Pods-TraceLog-OSX-Tests-acknowledgements.markdown */ = {isa = PBXFileReference; includeInIndex = 1; lastKnownFileType = text; path = "Pods-TraceLog-OSX-Tests-acknowledgements.markdown"; sourceTree = "<group>"; };
+		98F5F58EE55AF4D7B0EC7920 /* Pods-TraceLog-OSX.modulemap */ = {isa = PBXFileReference; includeInIndex = 1; lastKnownFileType = "sourcecode.module-map"; path = "Pods-TraceLog-OSX.modulemap"; sourceTree = "<group>"; };
+		9CDF456A21B852C4D51A163D /* Pods-TraceLog-iOS-Tests-acknowledgements.plist */ = {isa = PBXFileReference; includeInIndex = 1; lastKnownFileType = text.plist.xml; path = "Pods-TraceLog-iOS-Tests-acknowledgements.plist"; sourceTree = "<group>"; };
+		9DB134F86691312FEFA870D9 /* Info.plist */ = {isa = PBXFileReference; includeInIndex = 1; lastKnownFileType = text.plist.xml; path = Info.plist; sourceTree = "<group>"; };
+		9F81B44C7FB7FCD949D5F400 /* TraceLog-Core-ObjC-Swift-OSX-prefix.pch */ = {isa = PBXFileReference; includeInIndex = 1; lastKnownFileType = sourcecode.c.h; name = "TraceLog-Core-ObjC-Swift-OSX-prefix.pch"; path = "../TraceLog-Core-ObjC-Swift-OSX/TraceLog-Core-ObjC-Swift-OSX-prefix.pch"; sourceTree = "<group>"; };
+		A03D32FAB53E4D34339E2D5D /* Logger.swift */ = {isa = PBXFileReference; includeInIndex = 1; lastKnownFileType = sourcecode.swift; path = Logger.swift; sourceTree = "<group>"; };
+		A27C29AC270637F908EECE67 /* Pods-TraceLog-iOS-acknowledgements.plist */ = {isa = PBXFileReference; includeInIndex = 1; lastKnownFileType = text.plist.xml; path = "Pods-TraceLog-iOS-acknowledgements.plist"; sourceTree = "<group>"; };
+		A31448E1C4D574EA01B3A708 /* Pods-TraceLog-iOS-Tests-frameworks.sh */ = {isa = PBXFileReference; includeInIndex = 1; lastKnownFileType = text.script.sh; path = "Pods-TraceLog-iOS-Tests-frameworks.sh"; sourceTree = "<group>"; };
+		A36BEDA85ED6E8A17AF57A7E /* TraceLog-Core-Swift.xcconfig */ = {isa = PBXFileReference; includeInIndex = 1; lastKnownFileType = text.xcconfig; name = "TraceLog-Core-Swift.xcconfig"; path = "../TraceLog-Core-Swift/TraceLog-Core-Swift.xcconfig"; sourceTree = "<group>"; };
+		A4733F5DA9B63206405E0FEA /* Pods-TraceLog-OSX-Tests.debug.xcconfig */ = {isa = PBXFileReference; includeInIndex = 1; lastKnownFileType = text.xcconfig; path = "Pods-TraceLog-OSX-Tests.debug.xcconfig"; sourceTree = "<group>"; };
+		A475735CFBD1264D71BC7C7F /* Pods-TraceLog-iOS-Tests.debug.xcconfig */ = {isa = PBXFileReference; includeInIndex = 1; lastKnownFileType = text.xcconfig; path = "Pods-TraceLog-iOS-Tests.debug.xcconfig"; sourceTree = "<group>"; };
+		A9E5C226288451E744CB5AF5 /* Pods-TraceLog-OSX-Tests-frameworks.sh */ = {isa = PBXFileReference; includeInIndex = 1; lastKnownFileType = text.script.sh; path = "Pods-TraceLog-OSX-Tests-frameworks.sh"; sourceTree = "<group>"; };
+		AB7043C5783DC830D8584579 /* Pods-TraceLog-iOS-frameworks.sh */ = {isa = PBXFileReference; includeInIndex = 1; lastKnownFileType = text.script.sh; path = "Pods-TraceLog-iOS-frameworks.sh"; sourceTree = "<group>"; };
+		AE0752B8C87C04739595697F /* TraceLog-Core-ObjC-Swift-OSX-umbrella.h */ = {isa = PBXFileReference; includeInIndex = 1; lastKnownFileType = sourcecode.c.h; name = "TraceLog-Core-ObjC-Swift-OSX-umbrella.h"; path = "../TraceLog-Core-ObjC-Swift-OSX/TraceLog-Core-ObjC-Swift-OSX-umbrella.h"; sourceTree = "<group>"; };
+		AE7E3CCDC4E4DEF96240C9B8 /* Pods_TraceLog_iOS.framework */ = {isa = PBXFileReference; explicitFileType = wrapper.framework; includeInIndex = 0; path = Pods_TraceLog_iOS.framework; sourceTree = BUILT_PRODUCTS_DIR; };
+		AE99C4ED8541166599ECA62D /* TraceLog-Core-Swift-umbrella.h */ = {isa = PBXFileReference; includeInIndex = 1; lastKnownFileType = sourcecode.c.h; name = "TraceLog-Core-Swift-umbrella.h"; path = "../TraceLog-Core-Swift/TraceLog-Core-Swift-umbrella.h"; sourceTree = "<group>"; };
+		B06295154312528ABC9D8FDC /* Writer.swift */ = {isa = PBXFileReference; includeInIndex = 1; lastKnownFileType = sourcecode.swift; path = Writer.swift; sourceTree = "<group>"; };
+		B1B94FA49631278EF9164EB1 /* TraceLog.swift */ = {isa = PBXFileReference; includeInIndex = 1; lastKnownFileType = sourcecode.swift; path = TraceLog.swift; sourceTree = "<group>"; };
+		BB95729C545DCA4B5A66297B /* Pods-TraceLog-iOS-Tests-resources.sh */ = {isa = PBXFileReference; includeInIndex = 1; lastKnownFileType = text.script.sh; path = "Pods-TraceLog-iOS-Tests-resources.sh"; sourceTree = "<group>"; };
+		BD62EE94B4BEF821299D0054 /* Info.plist */ = {isa = PBXFileReference; includeInIndex = 1; lastKnownFileType = text.plist.xml; path = Info.plist; sourceTree = "<group>"; };
+		C082A542C96EC6D2D7855DF6 /* Pods_TraceLog_OSX_Tests.framework */ = {isa = PBXFileReference; explicitFileType = wrapper.framework; includeInIndex = 0; path = Pods_TraceLog_OSX_Tests.framework; sourceTree = BUILT_PRODUCTS_DIR; };
+		C8F3D8AB2244AC8337A4C20B /* Pods-TraceLog-iOS-acknowledgements.markdown */ = {isa = PBXFileReference; includeInIndex = 1; lastKnownFileType = text; path = "Pods-TraceLog-iOS-acknowledgements.markdown"; sourceTree = "<group>"; };
+		C9D73CB4E7C4ACBADF62B5B5 /* Environment.swift */ = {isa = PBXFileReference; includeInIndex = 1; lastKnownFileType = sourcecode.swift; path = Environment.swift; sourceTree = "<group>"; };
+		CA55631E89180538C9B7AB1C /* TraceLog-Core-ObjC-umbrella.h */ = {isa = PBXFileReference; includeInIndex = 1; lastKnownFileType = sourcecode.c.h; path = "TraceLog-Core-ObjC-umbrella.h"; sourceTree = "<group>"; };
+		CADB52106C151319B33BACE9 /* Pods-TraceLog-OSX.release.xcconfig */ = {isa = PBXFileReference; includeInIndex = 1; lastKnownFileType = text.xcconfig; path = "Pods-TraceLog-OSX.release.xcconfig"; sourceTree = "<group>"; };
+		CBC725B48CE96CBA5C7F3C08 /* Pods-TraceLog-iOS.modulemap */ = {isa = PBXFileReference; includeInIndex = 1; lastKnownFileType = "sourcecode.module-map"; path = "Pods-TraceLog-iOS.modulemap"; sourceTree = "<group>"; };
+		CD327A09B235ECAA0ED09592 /* ConsoleWriter.swift */ = {isa = PBXFileReference; includeInIndex = 1; lastKnownFileType = sourcecode.swift; path = ConsoleWriter.swift; sourceTree = "<group>"; };
+		D54B812EBF0447B4FF0C8EC4 /* TraceLog.framework */ = {isa = PBXFileReference; explicitFileType = wrapper.framework; includeInIndex = 0; path = TraceLog.framework; sourceTree = BUILT_PRODUCTS_DIR; };
+		D71F493E4013DCD1E3D0842B /* Pods_TraceLog_iOS_Tests.framework */ = {isa = PBXFileReference; explicitFileType = wrapper.framework; includeInIndex = 0; path = Pods_TraceLog_iOS_Tests.framework; sourceTree = BUILT_PRODUCTS_DIR; };
+		E043F68F7970F84EE09076F7 /* Info.plist */ = {isa = PBXFileReference; includeInIndex = 1; lastKnownFileType = text.plist.xml; name = Info.plist; path = "../TraceLog-Core-ObjC-Swift-iOS/Info.plist"; sourceTree = "<group>"; };
+		E0DE7DA4E1B216B53BA1B73A /* Pods-TraceLog-OSX-umbrella.h */ = {isa = PBXFileReference; includeInIndex = 1; lastKnownFileType = sourcecode.c.h; path = "Pods-TraceLog-OSX-umbrella.h"; sourceTree = "<group>"; };
+		E244D9D8B6A77AC79ADCFE89 /* Pods-TraceLog-OSX-dummy.m */ = {isa = PBXFileReference; includeInIndex = 1; lastKnownFileType = sourcecode.c.objc; path = "Pods-TraceLog-OSX-dummy.m"; sourceTree = "<group>"; };
+		E497DEDDB589E3D38A3F9D49 /* Pods_TraceLog_OSX.framework */ = {isa = PBXFileReference; explicitFileType = wrapper.framework; includeInIndex = 0; path = Pods_TraceLog_OSX.framework; sourceTree = BUILT_PRODUCTS_DIR; };
+		EF0C035A3DD091831BA4B34B /* Podfile */ = {isa = PBXFileReference; explicitFileType = text.script.ruby; includeInIndex = 1; name = Podfile; path = ../Podfile; sourceTree = SOURCE_ROOT; xcLanguageSpecificationIdentifier = xcode.lang.ruby; };
+		EFED2E2B36B448BB2D7ECE27 /* Pods-TraceLog-OSX-Tests-umbrella.h */ = {isa = PBXFileReference; includeInIndex = 1; lastKnownFileType = sourcecode.c.h; path = "Pods-TraceLog-OSX-Tests-umbrella.h"; sourceTree = "<group>"; };
+		F1105E4F1C0685DAE164D03A /* TraceLog-Core-ObjC-Swift-iOS-prefix.pch */ = {isa = PBXFileReference; includeInIndex = 1; lastKnownFileType = sourcecode.c.h; name = "TraceLog-Core-ObjC-Swift-iOS-prefix.pch"; path = "../TraceLog-Core-ObjC-Swift-iOS/TraceLog-Core-ObjC-Swift-iOS-prefix.pch"; sourceTree = "<group>"; };
+		F36575CCBD4B409248016A05 /* Pods-TraceLog-OSX-acknowledgements.plist */ = {isa = PBXFileReference; includeInIndex = 1; lastKnownFileType = text.plist.xml; path = "Pods-TraceLog-OSX-acknowledgements.plist"; sourceTree = "<group>"; };
+		FEB173F500AE4413DEB764BF /* Pods-TraceLog-OSX-Tests-resources.sh */ = {isa = PBXFileReference; includeInIndex = 1; lastKnownFileType = text.script.sh; path = "Pods-TraceLog-OSX-Tests-resources.sh"; sourceTree = "<group>"; };
 /* End PBXFileReference section */
 
 /* Begin PBXFrameworksBuildPhase section */
-		0144A9DED8B6F30C9E8A86CF /* Frameworks */ = {
+		09256BF209594B1B331223BA /* Frameworks */ = {
 			isa = PBXFrameworksBuildPhase;
 			buildActionMask = 2147483647;
 			files = (
-				FA8455E8C0AA0D7607C33155 /* Foundation.framework in Frameworks */,
-			);
-			runOnlyForDeploymentPostprocessing = 0;
-		};
-		3A2CE1AD707447EC3658823B /* Frameworks */ = {
+				2D231355E58949A074A3BA08 /* Cocoa.framework in Frameworks */,
+			);
+			runOnlyForDeploymentPostprocessing = 0;
+		};
+		3DDF29A2296334BEC8A9854B /* Frameworks */ = {
 			isa = PBXFrameworksBuildPhase;
 			buildActionMask = 2147483647;
 			files = (
-				42329E93F28659A018A9D9DF /* Cocoa.framework in Frameworks */,
-			);
-			runOnlyForDeploymentPostprocessing = 0;
-		};
-		5B626DB64B0C0520E36D90D4 /* Frameworks */ = {
+				1E267A1D5B2613F7254A5CF3 /* Cocoa.framework in Frameworks */,
+			);
+			runOnlyForDeploymentPostprocessing = 0;
+		};
+		499EC877205DEDBA9C63E136 /* Frameworks */ = {
 			isa = PBXFrameworksBuildPhase;
 			buildActionMask = 2147483647;
 			files = (
-				89EA365A8DCB32DD056A834E /* Foundation.framework in Frameworks */,
-			);
-			runOnlyForDeploymentPostprocessing = 0;
-		};
-		5DED81EDB08B9D34958E0B05 /* Frameworks */ = {
+				590AAFBC858B821592E791F8 /* Foundation.framework in Frameworks */,
+			);
+			runOnlyForDeploymentPostprocessing = 0;
+		};
+		63CA011EC9F90C5705FB975D /* Frameworks */ = {
 			isa = PBXFrameworksBuildPhase;
 			buildActionMask = 2147483647;
 			files = (
-				79EFBC3452F61E2FF478836D /* Foundation.framework in Frameworks */,
-			);
-			runOnlyForDeploymentPostprocessing = 0;
-		};
-		6E4530781ADEB6DAD78ADEF0 /* Frameworks */ = {
+				4DBA05ED5E438519168FD42C /* Foundation.framework in Frameworks */,
+			);
+			runOnlyForDeploymentPostprocessing = 0;
+		};
+		9D618BD25A7004DA9FCD1D1A /* Frameworks */ = {
 			isa = PBXFrameworksBuildPhase;
 			buildActionMask = 2147483647;
 			files = (
-				C14ADED6D1E8662EC9F072A6 /* Cocoa.framework in Frameworks */,
-			);
-			runOnlyForDeploymentPostprocessing = 0;
-		};
-		D3CC4A2525888B45A3717143 /* Frameworks */ = {
+				F2D8F5131ED2D9DDA246A536 /* Foundation.framework in Frameworks */,
+			);
+			runOnlyForDeploymentPostprocessing = 0;
+		};
+		B5CB7C40B6248863B1B4EF6E /* Frameworks */ = {
 			isa = PBXFrameworksBuildPhase;
 			buildActionMask = 2147483647;
 			files = (
-				BF1A1E3B03AA722CC3D998A4 /* Cocoa.framework in Frameworks */,
-=======
-		00A8BC98F5F8024AE93C138C /* Pods-TraceLog-iOS-Tests-dummy.m */ = {isa = PBXFileReference; includeInIndex = 1; lastKnownFileType = sourcecode.c.objc; path = "Pods-TraceLog-iOS-Tests-dummy.m"; sourceTree = "<group>"; };
-		02B03EF1386B368A6BBE2128 /* Pods-TraceLog-iOS-TraceLog.xcconfig */ = {isa = PBXFileReference; includeInIndex = 1; lastKnownFileType = text.xcconfig; name = "Pods-TraceLog-iOS-TraceLog.xcconfig"; path = "../Pods-TraceLog-iOS-TraceLog/Pods-TraceLog-iOS-TraceLog.xcconfig"; sourceTree = "<group>"; };
-		03738AC7A645E5F1696480EF /* Pods-TraceLog-OSX-frameworks.sh */ = {isa = PBXFileReference; includeInIndex = 1; lastKnownFileType = text.script.sh; path = "Pods-TraceLog-OSX-frameworks.sh"; sourceTree = "<group>"; };
-		0D57724242323A4D04A90CBF /* Pods-TraceLog-iOS-Tests.release.xcconfig */ = {isa = PBXFileReference; includeInIndex = 1; lastKnownFileType = text.xcconfig; path = "Pods-TraceLog-iOS-Tests.release.xcconfig"; sourceTree = "<group>"; };
-		1AFA252111E71589B9973F93 /* Pods-TraceLog-iOS-resources.sh */ = {isa = PBXFileReference; includeInIndex = 1; lastKnownFileType = text.script.sh; path = "Pods-TraceLog-iOS-resources.sh"; sourceTree = "<group>"; };
-		1D4E0BEBCDD1A3581422F8F2 /* Pods-TraceLog-OSX-Tests-TraceLog.modulemap */ = {isa = PBXFileReference; includeInIndex = 1; lastKnownFileType = "sourcecode.module-map"; path = "Pods-TraceLog-OSX-Tests-TraceLog.modulemap"; sourceTree = "<group>"; };
-		27782E9ADDE9BBFED2320993 /* Pods-TraceLog-iOS-Tests-umbrella.h */ = {isa = PBXFileReference; includeInIndex = 1; lastKnownFileType = sourcecode.c.h; path = "Pods-TraceLog-iOS-Tests-umbrella.h"; sourceTree = "<group>"; };
-		2C6895936AE2FC6DD12B40AF /* Pods-TraceLog-iOS-TraceLog-umbrella.h */ = {isa = PBXFileReference; includeInIndex = 1; lastKnownFileType = sourcecode.c.h; name = "Pods-TraceLog-iOS-TraceLog-umbrella.h"; path = "../Pods-TraceLog-iOS-TraceLog/Pods-TraceLog-iOS-TraceLog-umbrella.h"; sourceTree = "<group>"; };
-		305FAF4271E7F31DB3763DB0 /* Info.plist */ = {isa = PBXFileReference; includeInIndex = 1; lastKnownFileType = text.plist.xml; name = Info.plist; path = "../Pods-TraceLog-iOS-Tests-TraceLog/Info.plist"; sourceTree = "<group>"; };
-		309FEB7C5C8E12636755F061 /* Info.plist */ = {isa = PBXFileReference; includeInIndex = 1; lastKnownFileType = text.plist.xml; path = Info.plist; sourceTree = "<group>"; };
-		3214FFBFE5DB226079136278 /* Pods-TraceLog-iOS-acknowledgements.plist */ = {isa = PBXFileReference; includeInIndex = 1; lastKnownFileType = text.plist.xml; path = "Pods-TraceLog-iOS-acknowledgements.plist"; sourceTree = "<group>"; };
-		349DF04AA58B41B02E140731 /* TLConsoleWriter.m */ = {isa = PBXFileReference; includeInIndex = 1; lastKnownFileType = sourcecode.c.objc; path = TLConsoleWriter.m; sourceTree = "<group>"; };
-		369A56ACED8A0270208D3BB7 /* Pods-TraceLog-iOS.release.xcconfig */ = {isa = PBXFileReference; includeInIndex = 1; lastKnownFileType = text.xcconfig; path = "Pods-TraceLog-iOS.release.xcconfig"; sourceTree = "<group>"; };
-		3E62FE4DA86A482AEAD0161E /* TLWriter.h */ = {isa = PBXFileReference; includeInIndex = 1; lastKnownFileType = sourcecode.c.h; path = TLWriter.h; sourceTree = "<group>"; };
-		3F56BAD9F2C4B85F21059898 /* Pods-TraceLog-iOS-Tests-TraceLog-umbrella.h */ = {isa = PBXFileReference; includeInIndex = 1; lastKnownFileType = sourcecode.c.h; name = "Pods-TraceLog-iOS-Tests-TraceLog-umbrella.h"; path = "../Pods-TraceLog-iOS-Tests-TraceLog/Pods-TraceLog-iOS-Tests-TraceLog-umbrella.h"; sourceTree = "<group>"; };
-		3FBB895122B20DFF37631B97 /* Pods-TraceLog-OSX.release.xcconfig */ = {isa = PBXFileReference; includeInIndex = 1; lastKnownFileType = text.xcconfig; path = "Pods-TraceLog-OSX.release.xcconfig"; sourceTree = "<group>"; };
-		4040BCE47493B1477F02F1C1 /* Pods-TraceLog-iOS-TraceLog.modulemap */ = {isa = PBXFileReference; includeInIndex = 1; lastKnownFileType = "sourcecode.module-map"; name = "Pods-TraceLog-iOS-TraceLog.modulemap"; path = "../Pods-TraceLog-iOS-TraceLog/Pods-TraceLog-iOS-TraceLog.modulemap"; sourceTree = "<group>"; };
-		407ABCC4620850ACD41EDCFE /* Pods-TraceLog-iOS-Tests-acknowledgements.markdown */ = {isa = PBXFileReference; includeInIndex = 1; lastKnownFileType = text; path = "Pods-TraceLog-iOS-Tests-acknowledgements.markdown"; sourceTree = "<group>"; };
-		40D9D2B50E8DD0F00BA282D8 /* Pods-TraceLog-iOS-umbrella.h */ = {isa = PBXFileReference; includeInIndex = 1; lastKnownFileType = sourcecode.c.h; path = "Pods-TraceLog-iOS-umbrella.h"; sourceTree = "<group>"; };
-		41FA177B51E1E223F53D1918 /* Pods-TraceLog-OSX-umbrella.h */ = {isa = PBXFileReference; includeInIndex = 1; lastKnownFileType = sourcecode.c.h; path = "Pods-TraceLog-OSX-umbrella.h"; sourceTree = "<group>"; };
-		45B5969561D1F9FEE69CCDB9 /* Pods_TraceLog_iOS_Tests.framework */ = {isa = PBXFileReference; explicitFileType = wrapper.framework; includeInIndex = 0; path = Pods_TraceLog_iOS_Tests.framework; sourceTree = BUILT_PRODUCTS_DIR; };
-		4743CF6F15C15ED6D6999631 /* Pods-TraceLog-OSX-TraceLog-umbrella.h */ = {isa = PBXFileReference; includeInIndex = 1; lastKnownFileType = sourcecode.c.h; name = "Pods-TraceLog-OSX-TraceLog-umbrella.h"; path = "../Pods-TraceLog-OSX-TraceLog/Pods-TraceLog-OSX-TraceLog-umbrella.h"; sourceTree = "<group>"; };
-		4F5AD203033FC88D5FA4B231 /* Pods-TraceLog-iOS-TraceLog-prefix.pch */ = {isa = PBXFileReference; includeInIndex = 1; lastKnownFileType = sourcecode.c.h; name = "Pods-TraceLog-iOS-TraceLog-prefix.pch"; path = "../Pods-TraceLog-iOS-TraceLog/Pods-TraceLog-iOS-TraceLog-prefix.pch"; sourceTree = "<group>"; };
-		4F724638E8AE29BBC5DB33C1 /* Pods-TraceLog-iOS-acknowledgements.markdown */ = {isa = PBXFileReference; includeInIndex = 1; lastKnownFileType = text; path = "Pods-TraceLog-iOS-acknowledgements.markdown"; sourceTree = "<group>"; };
-		50286BBA3110A7D0C6DEC13F /* Pods-TraceLog-iOS-Tests-frameworks.sh */ = {isa = PBXFileReference; includeInIndex = 1; lastKnownFileType = text.script.sh; path = "Pods-TraceLog-iOS-Tests-frameworks.sh"; sourceTree = "<group>"; };
-		50287C8DE220F84A3AC928AE /* Pods-TraceLog-OSX-Tests.release.xcconfig */ = {isa = PBXFileReference; includeInIndex = 1; lastKnownFileType = text.xcconfig; path = "Pods-TraceLog-OSX-Tests.release.xcconfig"; sourceTree = "<group>"; };
-		5392B3BA70B980FA2C24ACE9 /* Pods-TraceLog-OSX-Tests-TraceLog-dummy.m */ = {isa = PBXFileReference; includeInIndex = 1; lastKnownFileType = sourcecode.c.objc; path = "Pods-TraceLog-OSX-Tests-TraceLog-dummy.m"; sourceTree = "<group>"; };
-		5632A1764E1F326BE090F8CD /* TraceLog.swift */ = {isa = PBXFileReference; includeInIndex = 1; lastKnownFileType = sourcecode.swift; path = TraceLog.swift; sourceTree = "<group>"; };
-		566F848F5CF617AB470FD889 /* Pods-TraceLog-iOS-Tests-TraceLog-dummy.m */ = {isa = PBXFileReference; includeInIndex = 1; lastKnownFileType = sourcecode.c.objc; name = "Pods-TraceLog-iOS-Tests-TraceLog-dummy.m"; path = "../Pods-TraceLog-iOS-Tests-TraceLog/Pods-TraceLog-iOS-Tests-TraceLog-dummy.m"; sourceTree = "<group>"; };
-		58D7C7F4290D2D32B0587885 /* Pods-TraceLog-OSX-Tests-acknowledgements.markdown */ = {isa = PBXFileReference; includeInIndex = 1; lastKnownFileType = text; path = "Pods-TraceLog-OSX-Tests-acknowledgements.markdown"; sourceTree = "<group>"; };
-		6125EBA5999B5B48E2F66BBD /* Pods-TraceLog-OSX.debug.xcconfig */ = {isa = PBXFileReference; includeInIndex = 1; lastKnownFileType = text.xcconfig; path = "Pods-TraceLog-OSX.debug.xcconfig"; sourceTree = "<group>"; };
-		64EB7AAEC7AFFC7161574665 /* Pods-TraceLog-iOS-TraceLog-dummy.m */ = {isa = PBXFileReference; includeInIndex = 1; lastKnownFileType = sourcecode.c.objc; name = "Pods-TraceLog-iOS-TraceLog-dummy.m"; path = "../Pods-TraceLog-iOS-TraceLog/Pods-TraceLog-iOS-TraceLog-dummy.m"; sourceTree = "<group>"; };
-		650CB7839C9236AD32D3C3AB /* Pods-TraceLog-OSX-Tests-TraceLog-prefix.pch */ = {isa = PBXFileReference; includeInIndex = 1; lastKnownFileType = sourcecode.c.h; path = "Pods-TraceLog-OSX-Tests-TraceLog-prefix.pch"; sourceTree = "<group>"; };
-		659B67D0AE8D66C8CA71C166 /* Info.plist */ = {isa = PBXFileReference; includeInIndex = 1; lastKnownFileType = text.plist.xml; path = Info.plist; sourceTree = "<group>"; };
-		6627AEA7EE72B603F0774CE7 /* Pods-TraceLog-OSX-TraceLog.modulemap */ = {isa = PBXFileReference; includeInIndex = 1; lastKnownFileType = "sourcecode.module-map"; name = "Pods-TraceLog-OSX-TraceLog.modulemap"; path = "../Pods-TraceLog-OSX-TraceLog/Pods-TraceLog-OSX-TraceLog.modulemap"; sourceTree = "<group>"; };
-		66E8970EAF045A3121011301 /* Pods-TraceLog-OSX-TraceLog.xcconfig */ = {isa = PBXFileReference; includeInIndex = 1; lastKnownFileType = text.xcconfig; name = "Pods-TraceLog-OSX-TraceLog.xcconfig"; path = "../Pods-TraceLog-OSX-TraceLog/Pods-TraceLog-OSX-TraceLog.xcconfig"; sourceTree = "<group>"; };
-		67EB706188673B0DA905DFF4 /* Pods-TraceLog-iOS-Tests-TraceLog-prefix.pch */ = {isa = PBXFileReference; includeInIndex = 1; lastKnownFileType = sourcecode.c.h; name = "Pods-TraceLog-iOS-Tests-TraceLog-prefix.pch"; path = "../Pods-TraceLog-iOS-Tests-TraceLog/Pods-TraceLog-iOS-Tests-TraceLog-prefix.pch"; sourceTree = "<group>"; };
-		6CC05A81D0A30460002E961E /* Podfile */ = {isa = PBXFileReference; includeInIndex = 1; lastKnownFileType = text; name = Podfile; path = ../Podfile; sourceTree = SOURCE_ROOT; xcLanguageSpecificationIdentifier = xcode.lang.ruby; };
-		70F57D53992B494223481BCD /* Info.plist */ = {isa = PBXFileReference; includeInIndex = 1; lastKnownFileType = text.plist.xml; name = Info.plist; path = "../Pods-TraceLog-iOS-TraceLog/Info.plist"; sourceTree = "<group>"; };
-		73673101A9B91DC5FD4F6F8B /* Pods-TraceLog-iOS-dummy.m */ = {isa = PBXFileReference; includeInIndex = 1; lastKnownFileType = sourcecode.c.objc; path = "Pods-TraceLog-iOS-dummy.m"; sourceTree = "<group>"; };
-		7532AB0C1E64B1C6C53E94CA /* Pods_TraceLog_iOS.framework */ = {isa = PBXFileReference; explicitFileType = wrapper.framework; includeInIndex = 0; path = Pods_TraceLog_iOS.framework; sourceTree = BUILT_PRODUCTS_DIR; };
-		77D4ECF20FA608A7DDE04CEB /* Pods_TraceLog_OSX_Tests.framework */ = {isa = PBXFileReference; explicitFileType = wrapper.framework; includeInIndex = 0; path = Pods_TraceLog_OSX_Tests.framework; sourceTree = BUILT_PRODUCTS_DIR; };
-		7EC6F224FD8286029FD644EE /* Info.plist */ = {isa = PBXFileReference; includeInIndex = 1; lastKnownFileType = text.plist.xml; path = Info.plist; sourceTree = "<group>"; };
-		7FC5186AA85FCD09CB86DF20 /* Pods-TraceLog-iOS-Tests.modulemap */ = {isa = PBXFileReference; includeInIndex = 1; lastKnownFileType = "sourcecode.module-map"; path = "Pods-TraceLog-iOS-Tests.modulemap"; sourceTree = "<group>"; };
-		8A850A4E29EF974AC00824EE /* TLLogger.h */ = {isa = PBXFileReference; includeInIndex = 1; lastKnownFileType = sourcecode.c.h; path = TLLogger.h; sourceTree = "<group>"; };
-		8C0F274B0415E3DD3B53BB04 /* TraceLog.framework */ = {isa = PBXFileReference; explicitFileType = wrapper.framework; includeInIndex = 0; path = TraceLog.framework; sourceTree = BUILT_PRODUCTS_DIR; };
-		8DC247AD453307DDD7E69D39 /* TLLogLevel.m */ = {isa = PBXFileReference; includeInIndex = 1; lastKnownFileType = sourcecode.c.objc; path = TLLogLevel.m; sourceTree = "<group>"; };
-		96611FA67DFE734116CD0264 /* Pods-TraceLog-iOS-Tests.debug.xcconfig */ = {isa = PBXFileReference; includeInIndex = 1; lastKnownFileType = text.xcconfig; path = "Pods-TraceLog-iOS-Tests.debug.xcconfig"; sourceTree = "<group>"; };
-		99F26504DD870ADAD43E9EFF /* Foundation.framework */ = {isa = PBXFileReference; lastKnownFileType = wrapper.framework; name = Foundation.framework; path = Platforms/iPhoneOS.platform/Developer/SDKs/iPhoneOS9.0.sdk/System/Library/Frameworks/Foundation.framework; sourceTree = DEVELOPER_DIR; };
-		9C51B48EC8310BB19D0D7743 /* Pods-TraceLog-iOS-Tests-TraceLog.xcconfig */ = {isa = PBXFileReference; includeInIndex = 1; lastKnownFileType = text.xcconfig; name = "Pods-TraceLog-iOS-Tests-TraceLog.xcconfig"; path = "../Pods-TraceLog-iOS-Tests-TraceLog/Pods-TraceLog-iOS-Tests-TraceLog.xcconfig"; sourceTree = "<group>"; };
-		9E483C5C3E47D21CE0045A37 /* Pods-TraceLog-OSX-acknowledgements.plist */ = {isa = PBXFileReference; includeInIndex = 1; lastKnownFileType = text.plist.xml; path = "Pods-TraceLog-OSX-acknowledgements.plist"; sourceTree = "<group>"; };
-		A3466CB68BACB02D49A2297D /* Pods-TraceLog-OSX-dummy.m */ = {isa = PBXFileReference; includeInIndex = 1; lastKnownFileType = sourcecode.c.objc; path = "Pods-TraceLog-OSX-dummy.m"; sourceTree = "<group>"; };
-		A354B92AE105AF870A5F9FD4 /* Pods-TraceLog-OSX-Tests-TraceLog.xcconfig */ = {isa = PBXFileReference; includeInIndex = 1; lastKnownFileType = text.xcconfig; path = "Pods-TraceLog-OSX-Tests-TraceLog.xcconfig"; sourceTree = "<group>"; };
-		A5418660E2043F96B54B0DC1 /* Pods-TraceLog-OSX-Tests.modulemap */ = {isa = PBXFileReference; includeInIndex = 1; lastKnownFileType = "sourcecode.module-map"; path = "Pods-TraceLog-OSX-Tests.modulemap"; sourceTree = "<group>"; };
-		A7F6A375DFDD25CCDE36FE4A /* TraceLog.framework */ = {isa = PBXFileReference; explicitFileType = wrapper.framework; includeInIndex = 0; path = TraceLog.framework; sourceTree = BUILT_PRODUCTS_DIR; };
-		AEF6EA5DD6510878943A799C /* TraceLog.framework */ = {isa = PBXFileReference; explicitFileType = wrapper.framework; includeInIndex = 0; path = TraceLog.framework; sourceTree = BUILT_PRODUCTS_DIR; };
-		B1554D4C7ED1386E9C3C3491 /* Pods-TraceLog-OSX-resources.sh */ = {isa = PBXFileReference; includeInIndex = 1; lastKnownFileType = text.script.sh; path = "Pods-TraceLog-OSX-resources.sh"; sourceTree = "<group>"; };
-		B4AE3DA4B8758984C34DA237 /* TraceLog-Bridging-Header.h */ = {isa = PBXFileReference; includeInIndex = 1; lastKnownFileType = sourcecode.c.h; path = "TraceLog-Bridging-Header.h"; sourceTree = "<group>"; };
-		B4C8650E3A2EBCF227EEC2DC /* Pods-TraceLog-iOS-frameworks.sh */ = {isa = PBXFileReference; includeInIndex = 1; lastKnownFileType = text.script.sh; path = "Pods-TraceLog-iOS-frameworks.sh"; sourceTree = "<group>"; };
-		B4C8B7C75377B9CE3BACB224 /* Cocoa.framework */ = {isa = PBXFileReference; lastKnownFileType = wrapper.framework; name = Cocoa.framework; path = Platforms/MacOSX.platform/Developer/SDKs/MacOSX10.11.sdk/System/Library/Frameworks/Cocoa.framework; sourceTree = DEVELOPER_DIR; };
-		B6319CB326FE7DEEC7F41952 /* Pods-TraceLog-OSX-acknowledgements.markdown */ = {isa = PBXFileReference; includeInIndex = 1; lastKnownFileType = text; path = "Pods-TraceLog-OSX-acknowledgements.markdown"; sourceTree = "<group>"; };
-		BE945714D128348EEEAB5F02 /* Pods-TraceLog-OSX.modulemap */ = {isa = PBXFileReference; includeInIndex = 1; lastKnownFileType = "sourcecode.module-map"; path = "Pods-TraceLog-OSX.modulemap"; sourceTree = "<group>"; };
-		C10192F4BD39DB7948B30F12 /* Pods-TraceLog-OSX-TraceLog-prefix.pch */ = {isa = PBXFileReference; includeInIndex = 1; lastKnownFileType = sourcecode.c.h; name = "Pods-TraceLog-OSX-TraceLog-prefix.pch"; path = "../Pods-TraceLog-OSX-TraceLog/Pods-TraceLog-OSX-TraceLog-prefix.pch"; sourceTree = "<group>"; };
-		C16F6CD6FFB3B68CFB960A83 /* Pods-TraceLog-OSX-Tests-acknowledgements.plist */ = {isa = PBXFileReference; includeInIndex = 1; lastKnownFileType = text.plist.xml; path = "Pods-TraceLog-OSX-Tests-acknowledgements.plist"; sourceTree = "<group>"; };
-		C4102D9CF2E2FE97B1E9CA23 /* Pods-TraceLog-iOS.debug.xcconfig */ = {isa = PBXFileReference; includeInIndex = 1; lastKnownFileType = text.xcconfig; path = "Pods-TraceLog-iOS.debug.xcconfig"; sourceTree = "<group>"; };
-		C7238335B64F83D78ADB95D3 /* Pods_TraceLog_OSX.framework */ = {isa = PBXFileReference; explicitFileType = wrapper.framework; includeInIndex = 0; path = Pods_TraceLog_OSX.framework; sourceTree = BUILT_PRODUCTS_DIR; };
-		C897175409C8B887B1D1DB27 /* Pods-TraceLog-iOS.modulemap */ = {isa = PBXFileReference; includeInIndex = 1; lastKnownFileType = "sourcecode.module-map"; path = "Pods-TraceLog-iOS.modulemap"; sourceTree = "<group>"; };
-		C8C5A026A244FBB16CB788EA /* TraceLog.h */ = {isa = PBXFileReference; includeInIndex = 1; lastKnownFileType = sourcecode.c.h; path = TraceLog.h; sourceTree = "<group>"; };
-		CCE254BBE32EC461CE307709 /* TLConsoleWriter.h */ = {isa = PBXFileReference; includeInIndex = 1; lastKnownFileType = sourcecode.c.h; path = TLConsoleWriter.h; sourceTree = "<group>"; };
-		CF31E002554BBE807BAB22D0 /* Pods-TraceLog-OSX-TraceLog-dummy.m */ = {isa = PBXFileReference; includeInIndex = 1; lastKnownFileType = sourcecode.c.objc; name = "Pods-TraceLog-OSX-TraceLog-dummy.m"; path = "../Pods-TraceLog-OSX-TraceLog/Pods-TraceLog-OSX-TraceLog-dummy.m"; sourceTree = "<group>"; };
-		D2BEF05AA4C2C8931279351B /* Pods-TraceLog-OSX-Tests-frameworks.sh */ = {isa = PBXFileReference; includeInIndex = 1; lastKnownFileType = text.script.sh; path = "Pods-TraceLog-OSX-Tests-frameworks.sh"; sourceTree = "<group>"; };
-		D4A15D410E42DA235334CA17 /* Info.plist */ = {isa = PBXFileReference; includeInIndex = 1; lastKnownFileType = text.plist.xml; name = Info.plist; path = "../Pods-TraceLog-OSX-TraceLog/Info.plist"; sourceTree = "<group>"; };
-		D72BB9CD0834B7AD25A0363D /* Pods-TraceLog-iOS-Tests-acknowledgements.plist */ = {isa = PBXFileReference; includeInIndex = 1; lastKnownFileType = text.plist.xml; path = "Pods-TraceLog-iOS-Tests-acknowledgements.plist"; sourceTree = "<group>"; };
-		DAEEAE4078623F61FAB2C2F5 /* Pods-TraceLog-OSX-Tests-TraceLog-umbrella.h */ = {isa = PBXFileReference; includeInIndex = 1; lastKnownFileType = sourcecode.c.h; path = "Pods-TraceLog-OSX-Tests-TraceLog-umbrella.h"; sourceTree = "<group>"; };
-		DB07BAAAD4B14F751077D9A4 /* Pods-TraceLog-OSX-Tests.debug.xcconfig */ = {isa = PBXFileReference; includeInIndex = 1; lastKnownFileType = text.xcconfig; path = "Pods-TraceLog-OSX-Tests.debug.xcconfig"; sourceTree = "<group>"; };
-		DBC7AFDBFC5ACAE83CF2C5F3 /* Pods-TraceLog-OSX-Tests-resources.sh */ = {isa = PBXFileReference; includeInIndex = 1; lastKnownFileType = text.script.sh; path = "Pods-TraceLog-OSX-Tests-resources.sh"; sourceTree = "<group>"; };
-		DE587399C86E27E3AF1B2E04 /* Pods-TraceLog-iOS-Tests-TraceLog.modulemap */ = {isa = PBXFileReference; includeInIndex = 1; lastKnownFileType = "sourcecode.module-map"; name = "Pods-TraceLog-iOS-Tests-TraceLog.modulemap"; path = "../Pods-TraceLog-iOS-Tests-TraceLog/Pods-TraceLog-iOS-Tests-TraceLog.modulemap"; sourceTree = "<group>"; };
-		EF454F8CB7C7F086FC819865 /* Pods-TraceLog-OSX-Tests-dummy.m */ = {isa = PBXFileReference; includeInIndex = 1; lastKnownFileType = sourcecode.c.objc; path = "Pods-TraceLog-OSX-Tests-dummy.m"; sourceTree = "<group>"; };
-		EFD4C4E99B27B81FD79A177D /* TLLogger.m */ = {isa = PBXFileReference; includeInIndex = 1; lastKnownFileType = sourcecode.c.objc; path = TLLogger.m; sourceTree = "<group>"; };
-		F2A069E9928B78A1A02079AC /* Info.plist */ = {isa = PBXFileReference; includeInIndex = 1; lastKnownFileType = text.plist.xml; path = Info.plist; sourceTree = "<group>"; };
-		F5A46E3357E629736F1B884E /* Pods-TraceLog-OSX-Tests-umbrella.h */ = {isa = PBXFileReference; includeInIndex = 1; lastKnownFileType = sourcecode.c.h; path = "Pods-TraceLog-OSX-Tests-umbrella.h"; sourceTree = "<group>"; };
-		F5D419C407106C8C54F71B02 /* Pods-TraceLog-iOS-Tests-resources.sh */ = {isa = PBXFileReference; includeInIndex = 1; lastKnownFileType = text.script.sh; path = "Pods-TraceLog-iOS-Tests-resources.sh"; sourceTree = "<group>"; };
-		F767623FA07566CCA71E4BF3 /* TLLogLevel.h */ = {isa = PBXFileReference; includeInIndex = 1; lastKnownFileType = sourcecode.c.h; path = TLLogLevel.h; sourceTree = "<group>"; };
-		F781729945C18E86725663ED /* TraceLog.framework */ = {isa = PBXFileReference; explicitFileType = wrapper.framework; includeInIndex = 0; path = TraceLog.framework; sourceTree = BUILT_PRODUCTS_DIR; };
-		FBCE9096B3FD770BFF57E974 /* Info.plist */ = {isa = PBXFileReference; includeInIndex = 1; lastKnownFileType = text.plist.xml; path = Info.plist; sourceTree = "<group>"; };
-/* End PBXFileReference section */
-
-/* Begin PBXFrameworksBuildPhase section */
-		146460A7AD50A8FB4D7498DC /* Frameworks */ = {
+				C1338359F79CE7C15CA3E881 /* Cocoa.framework in Frameworks */,
+			);
+			runOnlyForDeploymentPostprocessing = 0;
+		};
+		C36B9B0860E703577D754B1A /* Frameworks */ = {
 			isa = PBXFrameworksBuildPhase;
 			buildActionMask = 2147483647;
 			files = (
-				C265F3CB6BA0455B40932B7D /* Foundation.framework in Frameworks */,
-			);
-			runOnlyForDeploymentPostprocessing = 0;
-		};
-		289C044656F03AB575F15261 /* Frameworks */ = {
+				E83C73E3215F3E7F7E7A8E17 /* Foundation.framework in Frameworks */,
+			);
+			runOnlyForDeploymentPostprocessing = 0;
+		};
+		F499CD01BA19FF39F0BF776F /* Frameworks */ = {
 			isa = PBXFrameworksBuildPhase;
 			buildActionMask = 2147483647;
 			files = (
-				8FE3E84BA752EAC8C0621530 /* Cocoa.framework in Frameworks */,
-			);
-			runOnlyForDeploymentPostprocessing = 0;
-		};
-		2E05FA9E23B417DE737425BC /* Frameworks */ = {
-			isa = PBXFrameworksBuildPhase;
-			buildActionMask = 2147483647;
-			files = (
-				B4D3CE406EC84B531A370C19 /* Cocoa.framework in Frameworks */,
-			);
-			runOnlyForDeploymentPostprocessing = 0;
-		};
-		38BA45CF536949CCE4CD1D80 /* Frameworks */ = {
-			isa = PBXFrameworksBuildPhase;
-			buildActionMask = 2147483647;
-			files = (
-				391A2E2BE809EE9A4495A8E7 /* Foundation.framework in Frameworks */,
-			);
-			runOnlyForDeploymentPostprocessing = 0;
-		};
-		72E8AFADD3698AA7A6D47B72 /* Frameworks */ = {
-			isa = PBXFrameworksBuildPhase;
-			buildActionMask = 2147483647;
-			files = (
-				92CBA274932E56FADDD54A65 /* Cocoa.framework in Frameworks */,
-			);
-			runOnlyForDeploymentPostprocessing = 0;
-		};
-		C79F0E600FC1524596F01B1F /* Frameworks */ = {
-			isa = PBXFrameworksBuildPhase;
-			buildActionMask = 2147483647;
-			files = (
-				4ACF9FFD187C7B42DAC5534C /* Foundation.framework in Frameworks */,
-			);
-			runOnlyForDeploymentPostprocessing = 0;
-		};
-		CFB5ED50F038E75A456E9BAE /* Frameworks */ = {
-			isa = PBXFrameworksBuildPhase;
-			buildActionMask = 2147483647;
-			files = (
-				DDBA2430FB67E64B0C25C58C /* Foundation.framework in Frameworks */,
-			);
-			runOnlyForDeploymentPostprocessing = 0;
-		};
-		E733ED8EF826DB48C8F1627F /* Frameworks */ = {
-			isa = PBXFrameworksBuildPhase;
-			buildActionMask = 2147483647;
-			files = (
-				D0F04F0121DCC5A925F7C9E2 /* Cocoa.framework in Frameworks */,
->>>>>>> ec682a84
+				0F35396799F5FA7F6961B836 /* Cocoa.framework in Frameworks */,
 			);
 			runOnlyForDeploymentPostprocessing = 0;
 		};
 /* End PBXFrameworksBuildPhase section */
 
 /* Begin PBXGroup section */
-<<<<<<< HEAD
-		0139EE8A8B149817EDDA5169 /* Development Pods */ = {
-			isa = PBXGroup;
-			children = (
-				1B9792BB0F4756EF2A6AAAB8 /* TraceLog */,
+		05DF53A126D3A5DC841F9792 /* Core */ = {
+			isa = PBXGroup;
+			children = (
+				A03D32FAB53E4D34339E2D5D /* Logger.swift */,
+				B06295154312528ABC9D8FDC /* Writer.swift */,
+				CD327A09B235ECAA0ED09592 /* ConsoleWriter.swift */,
+				3BE952CFCDBEECD0F83A27A3 /* Configuration.swift */,
+				C9D73CB4E7C4ACBADF62B5B5 /* Environment.swift */,
+				509D71050E1F6F2170302972 /* LogLevel.swift */,
+				44A305A9EC6EF0B2594006EE /* RecursiveSerialQueue.swift */,
+			);
+			path = Core;
+			sourceTree = "<group>";
+		};
+		0BDCBDE66A60D9085E7DA8DB /* iOS */ = {
+			isa = PBXGroup;
+			children = (
+				1DA5A4D5517C685C0FBBB697 /* Foundation.framework */,
+			);
+			name = iOS;
+			sourceTree = "<group>";
+		};
+		0D4E53D3ECD00AF30320570F /* Development Pods */ = {
+			isa = PBXGroup;
+			children = (
+				43D5EEB7B404C22D76C64D85 /* TraceLog */,
 			);
 			name = "Development Pods";
 			sourceTree = "<group>";
 		};
-		016BE3C302E9FCF4E7A4F20A /* OS X */ = {
-			isa = PBXGroup;
-			children = (
-				6C42E5BB130E2B1B68482010 /* Cocoa.framework */,
-			);
-			name = "OS X";
-			sourceTree = "<group>";
-		};
-		09E566E43F7F3632095FBA9C /* TraceLog */ = {
-			isa = PBXGroup;
-			children = (
-				89D58C173F78A9C631C393A7 /* Swift */,
-			);
-			path = TraceLog;
-			sourceTree = "<group>";
-		};
-		1A0A5C2E79C0F211E1B771C4 /* Pods-TraceLog-iOS-Tests */ = {
-			isa = PBXGroup;
-			children = (
-				7407872BDFB4EA36980A3836 /* Info.plist */,
-				746A5CF760D8873DAB93F0B7 /* Pods-TraceLog-iOS-Tests.modulemap */,
-				D038636E3B12D1D28AF96AB5 /* Pods-TraceLog-iOS-Tests-acknowledgements.markdown */,
-				B79C52B25AC952D80E009DA3 /* Pods-TraceLog-iOS-Tests-acknowledgements.plist */,
-				B196D7EAE0FD5B1F3B75C5E5 /* Pods-TraceLog-iOS-Tests-dummy.m */,
-				2EB6CC731CF497BA4AC4B997 /* Pods-TraceLog-iOS-Tests-frameworks.sh */,
-				A3535852919329C65E700B1F /* Pods-TraceLog-iOS-Tests-resources.sh */,
-				F61D60E9FE3EDE99E7A5E52D /* Pods-TraceLog-iOS-Tests-umbrella.h */,
-				8AC23C9EC8DC08B981264024 /* Pods-TraceLog-iOS-Tests.debug.xcconfig */,
-				CDB025AB4EE9A42F5F15A38A /* Pods-TraceLog-iOS-Tests.release.xcconfig */,
+		11A4E43FF9D3F790A0377C75 /* Pods-TraceLog-iOS-Tests */ = {
+			isa = PBXGroup;
+			children = (
+				6459FED008DB735A154A254E /* Info.plist */,
+				031B2CCBB94BA40CD49817A2 /* Pods-TraceLog-iOS-Tests.modulemap */,
+				84E72610454700B26C36CBFF /* Pods-TraceLog-iOS-Tests-acknowledgements.markdown */,
+				9CDF456A21B852C4D51A163D /* Pods-TraceLog-iOS-Tests-acknowledgements.plist */,
+				5867A658BF41288AA59ABD6C /* Pods-TraceLog-iOS-Tests-dummy.m */,
+				A31448E1C4D574EA01B3A708 /* Pods-TraceLog-iOS-Tests-frameworks.sh */,
+				BB95729C545DCA4B5A66297B /* Pods-TraceLog-iOS-Tests-resources.sh */,
+				1EEFA86DBDE39CD29A82BF85 /* Pods-TraceLog-iOS-Tests-umbrella.h */,
+				A475735CFBD1264D71BC7C7F /* Pods-TraceLog-iOS-Tests.debug.xcconfig */,
+				39AB3EC96D99E06401E2EB75 /* Pods-TraceLog-iOS-Tests.release.xcconfig */,
 			);
 			name = "Pods-TraceLog-iOS-Tests";
 			path = "Target Support Files/Pods-TraceLog-iOS-Tests";
 			sourceTree = "<group>";
 		};
-		1B9792BB0F4756EF2A6AAAB8 /* TraceLog */ = {
-			isa = PBXGroup;
-			children = (
-				B38C22D7235EFE1F7ABBDA23 /* Core */,
-				7326B9E198E2DC13B4014D1D /* ObjC */,
-				CDA673CC337BB38185A129C7 /* Support Files */,
-				24EECC77FBDA3DB7F90F2BBD /* Swift */,
+		179C3B5D4B4D0A98ECF59D1C /* Products */ = {
+			isa = PBXGroup;
+			children = (
+				AE7E3CCDC4E4DEF96240C9B8 /* Pods_TraceLog_iOS.framework */,
+				D71F493E4013DCD1E3D0842B /* Pods_TraceLog_iOS_Tests.framework */,
+				E497DEDDB589E3D38A3F9D49 /* Pods_TraceLog_OSX.framework */,
+				C082A542C96EC6D2D7855DF6 /* Pods_TraceLog_OSX_Tests.framework */,
+				D54B812EBF0447B4FF0C8EC4 /* TraceLog.framework */,
+				500F6AD479B3DA40F3483E30 /* TraceLog.framework */,
+				7C6DC7E0D2E850E91B395105 /* TraceLog.framework */,
+				82AD7A6DB2B7558646605505 /* TraceLog.framework */,
+			);
+			name = Products;
+			sourceTree = "<group>";
+		};
+		1A2F40FA38288E49EC8799A8 /* Pods-TraceLog-iOS */ = {
+			isa = PBXGroup;
+			children = (
+				9DB134F86691312FEFA870D9 /* Info.plist */,
+				CBC725B48CE96CBA5C7F3C08 /* Pods-TraceLog-iOS.modulemap */,
+				C8F3D8AB2244AC8337A4C20B /* Pods-TraceLog-iOS-acknowledgements.markdown */,
+				A27C29AC270637F908EECE67 /* Pods-TraceLog-iOS-acknowledgements.plist */,
+				8DF54A6CB025EF8D02D12E2A /* Pods-TraceLog-iOS-dummy.m */,
+				AB7043C5783DC830D8584579 /* Pods-TraceLog-iOS-frameworks.sh */,
+				2335A6B57736D0921FF96136 /* Pods-TraceLog-iOS-resources.sh */,
+				6BE1788BE52176C8496D4B20 /* Pods-TraceLog-iOS-umbrella.h */,
+				65CB3EEADC6CFB7009295EB9 /* Pods-TraceLog-iOS.debug.xcconfig */,
+				55652AF3F0929714B8E60AF9 /* Pods-TraceLog-iOS.release.xcconfig */,
+			);
+			name = "Pods-TraceLog-iOS";
+			path = "Target Support Files/Pods-TraceLog-iOS";
+			sourceTree = "<group>";
+		};
+		21C822DE973F2FB07597B919 /* Core */ = {
+			isa = PBXGroup;
+			children = (
+				2C93CC373646476BC4817527 /* TraceLog */,
+			);
+			name = Core;
+			sourceTree = "<group>";
+		};
+		2C93CC373646476BC4817527 /* TraceLog */ = {
+			isa = PBXGroup;
+			children = (
+				05DF53A126D3A5DC841F9792 /* Core */,
+			);
+			path = TraceLog;
+			sourceTree = "<group>";
+		};
+		37CCC9208553CAF42F8A73C8 /* Frameworks */ = {
+			isa = PBXGroup;
+			children = (
+				0BDCBDE66A60D9085E7DA8DB /* iOS */,
+				436205225FD6A529530A9E09 /* OS X */,
+			);
+			name = Frameworks;
+			sourceTree = "<group>";
+		};
+		42B7B0F735E3DB6030C4800F /* Pods-TraceLog-OSX */ = {
+			isa = PBXGroup;
+			children = (
+				BD62EE94B4BEF821299D0054 /* Info.plist */,
+				98F5F58EE55AF4D7B0EC7920 /* Pods-TraceLog-OSX.modulemap */,
+				5551B92D7C809D37D5CE3C1B /* Pods-TraceLog-OSX-acknowledgements.markdown */,
+				F36575CCBD4B409248016A05 /* Pods-TraceLog-OSX-acknowledgements.plist */,
+				E244D9D8B6A77AC79ADCFE89 /* Pods-TraceLog-OSX-dummy.m */,
+				426758200DA692DE69EF98A2 /* Pods-TraceLog-OSX-frameworks.sh */,
+				3767AEC32E2452FBEF9DC154 /* Pods-TraceLog-OSX-resources.sh */,
+				E0DE7DA4E1B216B53BA1B73A /* Pods-TraceLog-OSX-umbrella.h */,
+				5534782825E0E4DDA6D709D0 /* Pods-TraceLog-OSX.debug.xcconfig */,
+				CADB52106C151319B33BACE9 /* Pods-TraceLog-OSX.release.xcconfig */,
+			);
+			name = "Pods-TraceLog-OSX";
+			path = "Target Support Files/Pods-TraceLog-OSX";
+			sourceTree = "<group>";
+		};
+		436205225FD6A529530A9E09 /* OS X */ = {
+			isa = PBXGroup;
+			children = (
+				790E34061665279F211305FB /* Cocoa.framework */,
+			);
+			name = "OS X";
+			sourceTree = "<group>";
+		};
+		43D5EEB7B404C22D76C64D85 /* TraceLog */ = {
+			isa = PBXGroup;
+			children = (
+				21C822DE973F2FB07597B919 /* Core */,
+				BBF7B63F4DC2393E7586363A /* ObjC */,
+				E6DABB339E799D80DF605061 /* Support Files */,
+				5B1878334CE6BB8AA2343AF8 /* Swift */,
 			);
 			name = TraceLog;
 			path = ../..;
 			sourceTree = "<group>";
 		};
-		24EECC77FBDA3DB7F90F2BBD /* Swift */ = {
-			isa = PBXGroup;
-			children = (
-				09E566E43F7F3632095FBA9C /* TraceLog */,
+		5B1878334CE6BB8AA2343AF8 /* Swift */ = {
+			isa = PBXGroup;
+			children = (
+				E2C997DF5360FB2133D9E72C /* TraceLog */,
 			);
 			name = Swift;
 			sourceTree = "<group>";
 		};
-		4321BCB3ABC117BC613B3295 /* Pods-TraceLog-OSX */ = {
-			isa = PBXGroup;
-			children = (
-				B73C2E2DA4D6E8FF6B62572C /* Info.plist */,
-				D01D41F67C994F21F232F1DC /* Pods-TraceLog-OSX.modulemap */,
-				3DB5D03C386E196EA40FD8FC /* Pods-TraceLog-OSX-acknowledgements.markdown */,
-				6492553EA761A9DBC40CD782 /* Pods-TraceLog-OSX-acknowledgements.plist */,
-				F00676D522DEC3E3DC8F33BF /* Pods-TraceLog-OSX-dummy.m */,
-				89BF3E1AD765FFBD231D1FF8 /* Pods-TraceLog-OSX-frameworks.sh */,
-				02DA775623569F84C96C8F70 /* Pods-TraceLog-OSX-resources.sh */,
-				BCEA4215B5ADA16DD60D6818 /* Pods-TraceLog-OSX-umbrella.h */,
-				C9F10867DC58847B554BD217 /* Pods-TraceLog-OSX.debug.xcconfig */,
-				B72AF26516A0F1C8FF86834B /* Pods-TraceLog-OSX.release.xcconfig */,
-			);
-			name = "Pods-TraceLog-OSX";
-			path = "Target Support Files/Pods-TraceLog-OSX";
-			sourceTree = "<group>";
-		};
-		55E8BD03564E8A5F377105DE /* TraceLog */ = {
-			isa = PBXGroup;
-			children = (
-				A76BED1C0363D3EAC3ED0F71 /* Core */,
+		6614DD992CCE7C604BF7994D /* Swift */ = {
+			isa = PBXGroup;
+			children = (
+				B1B94FA49631278EF9164EB1 /* TraceLog.swift */,
+			);
+			path = Swift;
+			sourceTree = "<group>";
+		};
+		864DA5E9DFB7A7F72355034D /* Targets Support Files */ = {
+			isa = PBXGroup;
+			children = (
+				1A2F40FA38288E49EC8799A8 /* Pods-TraceLog-iOS */,
+				11A4E43FF9D3F790A0377C75 /* Pods-TraceLog-iOS-Tests */,
+				42B7B0F735E3DB6030C4800F /* Pods-TraceLog-OSX */,
+				EA238EAB405BA06A17A15115 /* Pods-TraceLog-OSX-Tests */,
+			);
+			name = "Targets Support Files";
+			sourceTree = "<group>";
+		};
+		987E52D3D20E02275FFD1B96 /* TraceLog */ = {
+			isa = PBXGroup;
+			children = (
+				B8BB9F1FA2E517C7BD99549D /* ObjC */,
 			);
 			path = TraceLog;
 			sourceTree = "<group>";
 		};
-		5E18B69101EF432A7320196E = {
-			isa = PBXGroup;
-			children = (
-				E1CD47DD9ABC8920E40DA9F8 /* Podfile */,
-				0139EE8A8B149817EDDA5169 /* Development Pods */,
-				788259D56B60DF1A9B4396FD /* Frameworks */,
-				B6620078D93B52078D300BAB /* Products */,
-				7323C2CC36C967830EB77925 /* Targets Support Files */,
-			);
-			sourceTree = "<group>";
-		};
-		7323C2CC36C967830EB77925 /* Targets Support Files */ = {
-			isa = PBXGroup;
-			children = (
-				CE2F204C1751EFDC47AC3DB8 /* Pods-TraceLog-iOS */,
-				1A0A5C2E79C0F211E1B771C4 /* Pods-TraceLog-iOS-Tests */,
-				4321BCB3ABC117BC613B3295 /* Pods-TraceLog-OSX */,
-				F068DDA6DF0FC77712FB86D7 /* Pods-TraceLog-OSX-Tests */,
-			);
-			name = "Targets Support Files";
-			sourceTree = "<group>";
-		};
-		7326B9E198E2DC13B4014D1D /* ObjC */ = {
-			isa = PBXGroup;
-			children = (
-				B2DBF9BA80A1AAC727B4E4CF /* TraceLog */,
+		B8BB9F1FA2E517C7BD99549D /* ObjC */ = {
+			isa = PBXGroup;
+			children = (
+				77A52604010E47F3EC19E865 /* TraceLog.h */,
+			);
+			path = ObjC;
+			sourceTree = "<group>";
+		};
+		BBF7B63F4DC2393E7586363A /* ObjC */ = {
+			isa = PBXGroup;
+			children = (
+				987E52D3D20E02275FFD1B96 /* TraceLog */,
 			);
 			name = ObjC;
 			sourceTree = "<group>";
 		};
-		7694BF2B51A12B073FD5EDA1 /* ObjC */ = {
-			isa = PBXGroup;
-			children = (
-				233875D21B2B101D23A94289 /* TraceLog.h */,
-			);
-			path = ObjC;
-			sourceTree = "<group>";
-		};
-		788259D56B60DF1A9B4396FD /* Frameworks */ = {
-			isa = PBXGroup;
-			children = (
-				FF10B67279C26A8AF8EE1880 /* iOS */,
-				016BE3C302E9FCF4E7A4F20A /* OS X */,
-			);
-			name = Frameworks;
-			sourceTree = "<group>";
-		};
-		89D58C173F78A9C631C393A7 /* Swift */ = {
-			isa = PBXGroup;
-			children = (
-				46EE4D3F61A31CC1F1F429D8 /* TraceLog.swift */,
-			);
-			path = Swift;
-			sourceTree = "<group>";
-		};
-		A76BED1C0363D3EAC3ED0F71 /* Core */ = {
-			isa = PBXGroup;
-			children = (
-				EB0EDE66D821638B1CCE5AF7 /* Configuration.swift */,
-				9DEF049F1E96ECB4BCC922F1 /* ConsoleWriter.swift */,
-				0958B91E52C1B438DD4CF2FA /* Environment.swift */,
-				E46F7CBF3CC27C191591A141 /* Logger.swift */,
-				1AAAA8CB0C29FB1201AA6368 /* LogLevel.swift */,
-				0F46B8B51599764395666FEB /* RecursiveSerialQueue.swift */,
-				FDADADA814FE58A5DE3C59C2 /* Writer.swift */,
-			);
-			path = Core;
-			sourceTree = "<group>";
-		};
-		B2DBF9BA80A1AAC727B4E4CF /* TraceLog */ = {
-			isa = PBXGroup;
-			children = (
-				7694BF2B51A12B073FD5EDA1 /* ObjC */,
+		E2C997DF5360FB2133D9E72C /* TraceLog */ = {
+			isa = PBXGroup;
+			children = (
+				6614DD992CCE7C604BF7994D /* Swift */,
 			);
 			path = TraceLog;
 			sourceTree = "<group>";
 		};
-		B38C22D7235EFE1F7ABBDA23 /* Core */ = {
-			isa = PBXGroup;
-			children = (
-				55E8BD03564E8A5F377105DE /* TraceLog */,
-			);
-			name = Core;
-			sourceTree = "<group>";
-		};
-		B6620078D93B52078D300BAB /* Products */ = {
-			isa = PBXGroup;
-			children = (
-				BA56A79F6A722985B1D5D387 /* Pods_TraceLog_iOS.framework */,
-				F3D239587D0CE4BD62D0085F /* Pods_TraceLog_iOS_Tests.framework */,
-				9714E3DE5001ADA710E240B6 /* Pods_TraceLog_OSX.framework */,
-				1DE63E061695562858A8A579 /* Pods_TraceLog_OSX_Tests.framework */,
-				70BF576650B7FED733C71E2F /* TraceLog.framework */,
-				95875D5577A98FE9FE56869F /* TraceLog.framework */,
-			);
-			name = Products;
-			sourceTree = "<group>";
-		};
-		CDA673CC337BB38185A129C7 /* Support Files */ = {
-			isa = PBXGroup;
-			children = (
-				FA65BCA03CFD1505188C4D2E /* Info.plist */,
-				A2B9DB074212AF18CE9B92C4 /* Info.plist */,
-				2257DE728D5D608E64F89E53 /* TraceLog-Core-ObjC.modulemap */,
-				456E46BD2F5448D504D5EB16 /* TraceLog-Core-ObjC.xcconfig */,
-				2CD4C2CF1AD9235903C98812 /* TraceLog-Core-ObjC-dummy.m */,
-				C0FBDBCEB0C88F541A7C1ADB /* TraceLog-Core-ObjC-prefix.pch */,
-				A544CAE0E570C4BCFE84AD53 /* TraceLog-Core-ObjC-umbrella.h */,
-				433D602309915CAD73B00010 /* TraceLog-Core-Swift.modulemap */,
-				8F35018054DFB5EF70CDFC9A /* TraceLog-Core-Swift.xcconfig */,
-				2DDB9494E0C2214EC5FA9BBF /* TraceLog-Core-Swift-dummy.m */,
-				4A72E2632209AC74A011631C /* TraceLog-Core-Swift-prefix.pch */,
-				9950C1D04F0E58599B1F690D /* TraceLog-Core-Swift-umbrella.h */,
+		E4026CD3FB1EAC3DD2B79273 = {
+			isa = PBXGroup;
+			children = (
+				EF0C035A3DD091831BA4B34B /* Podfile */,
+				0D4E53D3ECD00AF30320570F /* Development Pods */,
+				37CCC9208553CAF42F8A73C8 /* Frameworks */,
+				179C3B5D4B4D0A98ECF59D1C /* Products */,
+				864DA5E9DFB7A7F72355034D /* Targets Support Files */,
+			);
+			sourceTree = "<group>";
+		};
+		E6DABB339E799D80DF605061 /* Support Files */ = {
+			isa = PBXGroup;
+			children = (
+				E043F68F7970F84EE09076F7 /* Info.plist */,
+				781571811650E526D158D4F7 /* Info.plist */,
+				8C87291F088DF9F463C92827 /* Info.plist */,
+				3F3363AD6C4A1FF05AB7AB2D /* Info.plist */,
+				72B126023F87E6E218A3E0D5 /* TraceLog-Core-ObjC.modulemap */,
+				3722F8118B7F13C65AA46466 /* TraceLog-Core-ObjC.xcconfig */,
+				7E23F1A496DD4C5B7590C8BF /* TraceLog-Core-ObjC-dummy.m */,
+				5061D41AAF51B2D1E831286B /* TraceLog-Core-ObjC-prefix.pch */,
+				530951641FFDBF79C5487152 /* TraceLog-Core-ObjC-Swift-iOS.modulemap */,
+				51057077F1EC80D652A80EF8 /* TraceLog-Core-ObjC-Swift-iOS.xcconfig */,
+				6CC78909E4C6BA5FACF6B996 /* TraceLog-Core-ObjC-Swift-iOS-dummy.m */,
+				F1105E4F1C0685DAE164D03A /* TraceLog-Core-ObjC-Swift-iOS-prefix.pch */,
+				58485B5AF6B2C1474107CFF0 /* TraceLog-Core-ObjC-Swift-iOS-umbrella.h */,
+				4B1111535190231B2DE3E45E /* TraceLog-Core-ObjC-Swift-OSX.modulemap */,
+				1F910EC69C6168F76FE34887 /* TraceLog-Core-ObjC-Swift-OSX.xcconfig */,
+				4E202373C7FF19AE1CEA585F /* TraceLog-Core-ObjC-Swift-OSX-dummy.m */,
+				9F81B44C7FB7FCD949D5F400 /* TraceLog-Core-ObjC-Swift-OSX-prefix.pch */,
+				AE0752B8C87C04739595697F /* TraceLog-Core-ObjC-Swift-OSX-umbrella.h */,
+				CA55631E89180538C9B7AB1C /* TraceLog-Core-ObjC-umbrella.h */,
+				4666C88B452A160BAC60914F /* TraceLog-Core-Swift.modulemap */,
+				A36BEDA85ED6E8A17AF57A7E /* TraceLog-Core-Swift.xcconfig */,
+				226E8F6BE8B42CA6996CB651 /* TraceLog-Core-Swift-dummy.m */,
+				717F2DD2FEC02292506D0904 /* TraceLog-Core-Swift-prefix.pch */,
+				AE99C4ED8541166599ECA62D /* TraceLog-Core-Swift-umbrella.h */,
 			);
 			name = "Support Files";
 			path = "Example/Pods/Target Support Files/TraceLog-Core-ObjC";
 			sourceTree = "<group>";
 		};
-		CE2F204C1751EFDC47AC3DB8 /* Pods-TraceLog-iOS */ = {
-			isa = PBXGroup;
-			children = (
-				0C8DE8E047A5AF1F82BCFB1F /* Info.plist */,
-				F9DFECABB90D3060814AF9D8 /* Pods-TraceLog-iOS.modulemap */,
-				54D7D46633F07215539B57B5 /* Pods-TraceLog-iOS-acknowledgements.markdown */,
-				C3DF012D9E66F7249C44C58A /* Pods-TraceLog-iOS-acknowledgements.plist */,
-				872358533E57FEA6CBDF68B3 /* Pods-TraceLog-iOS-dummy.m */,
-				4551A27ACC8DE8FB2177C7B3 /* Pods-TraceLog-iOS-frameworks.sh */,
-				3F04C97CB4ECD9BD3A733651 /* Pods-TraceLog-iOS-resources.sh */,
-				680EF306546D0DDEE3D53750 /* Pods-TraceLog-iOS-umbrella.h */,
-				C00C9C00B107FA677763D75C /* Pods-TraceLog-iOS.debug.xcconfig */,
-				7C8F826CB0D5DB01A5AA6093 /* Pods-TraceLog-iOS.release.xcconfig */,
-			);
-			name = "Pods-TraceLog-iOS";
-			path = "Target Support Files/Pods-TraceLog-iOS";
-			sourceTree = "<group>";
-		};
-		F068DDA6DF0FC77712FB86D7 /* Pods-TraceLog-OSX-Tests */ = {
-			isa = PBXGroup;
-			children = (
-				CD48E5F2EBDCA9470EFF5EF0 /* Info.plist */,
-				C0592B2CDCC6CCFF9E5F58E6 /* Pods-TraceLog-OSX-Tests.modulemap */,
-				3C7F20FEB73EC8DA46FE63FC /* Pods-TraceLog-OSX-Tests-acknowledgements.markdown */,
-				9FA74756144D0A3F46F4BB20 /* Pods-TraceLog-OSX-Tests-acknowledgements.plist */,
-				C59D4B0BE3C41E50B88AB46B /* Pods-TraceLog-OSX-Tests-dummy.m */,
-				0E942777060D691EDD218B40 /* Pods-TraceLog-OSX-Tests-frameworks.sh */,
-				815B75793584337704270AB9 /* Pods-TraceLog-OSX-Tests-resources.sh */,
-				F680BA208213CBDFEB527F02 /* Pods-TraceLog-OSX-Tests-umbrella.h */,
-				1FD2B7385A52238B7C7453B0 /* Pods-TraceLog-OSX-Tests.debug.xcconfig */,
-				09691F64BE4DED36FA078BCB /* Pods-TraceLog-OSX-Tests.release.xcconfig */,
+		EA238EAB405BA06A17A15115 /* Pods-TraceLog-OSX-Tests */ = {
+			isa = PBXGroup;
+			children = (
+				64A33E8011F0764FF5D4982F /* Info.plist */,
+				712DEE17B5E01AE03CD3EED7 /* Pods-TraceLog-OSX-Tests.modulemap */,
+				93C0C5804112B9EFEDD4EF62 /* Pods-TraceLog-OSX-Tests-acknowledgements.markdown */,
+				001153819AB847B6B2BCAC57 /* Pods-TraceLog-OSX-Tests-acknowledgements.plist */,
+				2991169556E58BD6C785D5FA /* Pods-TraceLog-OSX-Tests-dummy.m */,
+				A9E5C226288451E744CB5AF5 /* Pods-TraceLog-OSX-Tests-frameworks.sh */,
+				FEB173F500AE4413DEB764BF /* Pods-TraceLog-OSX-Tests-resources.sh */,
+				EFED2E2B36B448BB2D7ECE27 /* Pods-TraceLog-OSX-Tests-umbrella.h */,
+				A4733F5DA9B63206405E0FEA /* Pods-TraceLog-OSX-Tests.debug.xcconfig */,
+				458EE53AE2117AC01A47FED4 /* Pods-TraceLog-OSX-Tests.release.xcconfig */,
 			);
 			name = "Pods-TraceLog-OSX-Tests";
 			path = "Target Support Files/Pods-TraceLog-OSX-Tests";
-			sourceTree = "<group>";
-		};
-		FF10B67279C26A8AF8EE1880 /* iOS */ = {
-			isa = PBXGroup;
-			children = (
-				11691A74984E4392A8D692A8 /* Foundation.framework */,
-			);
-			name = iOS;
-=======
-		158083F7B6B1C320B59BFBE4 /* Pods-TraceLog-OSX */ = {
-			isa = PBXGroup;
-			children = (
-				7EC6F224FD8286029FD644EE /* Info.plist */,
-				BE945714D128348EEEAB5F02 /* Pods-TraceLog-OSX.modulemap */,
-				B6319CB326FE7DEEC7F41952 /* Pods-TraceLog-OSX-acknowledgements.markdown */,
-				9E483C5C3E47D21CE0045A37 /* Pods-TraceLog-OSX-acknowledgements.plist */,
-				A3466CB68BACB02D49A2297D /* Pods-TraceLog-OSX-dummy.m */,
-				03738AC7A645E5F1696480EF /* Pods-TraceLog-OSX-frameworks.sh */,
-				B1554D4C7ED1386E9C3C3491 /* Pods-TraceLog-OSX-resources.sh */,
-				41FA177B51E1E223F53D1918 /* Pods-TraceLog-OSX-umbrella.h */,
-				6125EBA5999B5B48E2F66BBD /* Pods-TraceLog-OSX.debug.xcconfig */,
-				3FBB895122B20DFF37631B97 /* Pods-TraceLog-OSX.release.xcconfig */,
-			);
-			name = "Pods-TraceLog-OSX";
-			path = "Target Support Files/Pods-TraceLog-OSX";
-			sourceTree = "<group>";
-		};
-		181BA44808481DD561062989 /* Core */ = {
-			isa = PBXGroup;
-			children = (
-				83B16C4387D6DEBB454FF356 /* TraceLog */,
-			);
-			name = Core;
-			sourceTree = "<group>";
-		};
-		1D32E4924534F3FCDF5AD418 /* Pods-TraceLog-OSX-Tests */ = {
-			isa = PBXGroup;
-			children = (
-				FBCE9096B3FD770BFF57E974 /* Info.plist */,
-				A5418660E2043F96B54B0DC1 /* Pods-TraceLog-OSX-Tests.modulemap */,
-				58D7C7F4290D2D32B0587885 /* Pods-TraceLog-OSX-Tests-acknowledgements.markdown */,
-				C16F6CD6FFB3B68CFB960A83 /* Pods-TraceLog-OSX-Tests-acknowledgements.plist */,
-				EF454F8CB7C7F086FC819865 /* Pods-TraceLog-OSX-Tests-dummy.m */,
-				D2BEF05AA4C2C8931279351B /* Pods-TraceLog-OSX-Tests-frameworks.sh */,
-				DBC7AFDBFC5ACAE83CF2C5F3 /* Pods-TraceLog-OSX-Tests-resources.sh */,
-				F5A46E3357E629736F1B884E /* Pods-TraceLog-OSX-Tests-umbrella.h */,
-				DB07BAAAD4B14F751077D9A4 /* Pods-TraceLog-OSX-Tests.debug.xcconfig */,
-				50287C8DE220F84A3AC928AE /* Pods-TraceLog-OSX-Tests.release.xcconfig */,
-			);
-			name = "Pods-TraceLog-OSX-Tests";
-			path = "Target Support Files/Pods-TraceLog-OSX-Tests";
-			sourceTree = "<group>";
-		};
-		2F5B1E0FBA6BDACFD33A23B9 /* OS X */ = {
-			isa = PBXGroup;
-			children = (
-				B4C8B7C75377B9CE3BACB224 /* Cocoa.framework */,
-			);
-			name = "OS X";
-			sourceTree = "<group>";
-		};
-		2FC5BCC76B171707FF1225E9 /* Development Pods */ = {
-			isa = PBXGroup;
-			children = (
-				C5A12F045039602CF1425FA2 /* TraceLog */,
-			);
-			name = "Development Pods";
-			sourceTree = "<group>";
-		};
-		4FAF0DACA25F0481BAAD6252 /* Swift */ = {
-			isa = PBXGroup;
-			children = (
-				5632A1764E1F326BE090F8CD /* TraceLog.swift */,
-			);
-			path = Swift;
-			sourceTree = "<group>";
-		};
-		6050E33FF749A5C6C2E32B12 /* Swift */ = {
-			isa = PBXGroup;
-			children = (
-				BCC756CDA3C0999AE8E8B234 /* TraceLog */,
-			);
-			name = Swift;
-			sourceTree = "<group>";
-		};
-		7A2D0EFA130408C12A6A7153 /* Frameworks */ = {
-			isa = PBXGroup;
-			children = (
-				9DD70C119498078B88B7FEEE /* iOS */,
-				2F5B1E0FBA6BDACFD33A23B9 /* OS X */,
-			);
-			name = Frameworks;
-			sourceTree = "<group>";
-		};
-		83B16C4387D6DEBB454FF356 /* TraceLog */ = {
-			isa = PBXGroup;
-			children = (
-				A22E43A33F9E4D901470641B /* Core */,
-			);
-			path = TraceLog;
-			sourceTree = "<group>";
-		};
-		9DD70C119498078B88B7FEEE /* iOS */ = {
-			isa = PBXGroup;
-			children = (
-				99F26504DD870ADAD43E9EFF /* Foundation.framework */,
-			);
-			name = iOS;
-			sourceTree = "<group>";
-		};
-		A22E43A33F9E4D901470641B /* Core */ = {
-			isa = PBXGroup;
-			children = (
-				CCE254BBE32EC461CE307709 /* TLConsoleWriter.h */,
-				349DF04AA58B41B02E140731 /* TLConsoleWriter.m */,
-				8A850A4E29EF974AC00824EE /* TLLogger.h */,
-				EFD4C4E99B27B81FD79A177D /* TLLogger.m */,
-				F767623FA07566CCA71E4BF3 /* TLLogLevel.h */,
-				8DC247AD453307DDD7E69D39 /* TLLogLevel.m */,
-				3E62FE4DA86A482AEAD0161E /* TLWriter.h */,
-				B4AE3DA4B8758984C34DA237 /* TraceLog-Bridging-Header.h */,
-			);
-			path = Core;
-			sourceTree = "<group>";
-		};
-		A38ED34206250226F3AD1B87 /* Pods-TraceLog-iOS-Tests */ = {
-			isa = PBXGroup;
-			children = (
-				659B67D0AE8D66C8CA71C166 /* Info.plist */,
-				7FC5186AA85FCD09CB86DF20 /* Pods-TraceLog-iOS-Tests.modulemap */,
-				407ABCC4620850ACD41EDCFE /* Pods-TraceLog-iOS-Tests-acknowledgements.markdown */,
-				D72BB9CD0834B7AD25A0363D /* Pods-TraceLog-iOS-Tests-acknowledgements.plist */,
-				00A8BC98F5F8024AE93C138C /* Pods-TraceLog-iOS-Tests-dummy.m */,
-				50286BBA3110A7D0C6DEC13F /* Pods-TraceLog-iOS-Tests-frameworks.sh */,
-				F5D419C407106C8C54F71B02 /* Pods-TraceLog-iOS-Tests-resources.sh */,
-				27782E9ADDE9BBFED2320993 /* Pods-TraceLog-iOS-Tests-umbrella.h */,
-				96611FA67DFE734116CD0264 /* Pods-TraceLog-iOS-Tests.debug.xcconfig */,
-				0D57724242323A4D04A90CBF /* Pods-TraceLog-iOS-Tests.release.xcconfig */,
-			);
-			name = "Pods-TraceLog-iOS-Tests";
-			path = "Target Support Files/Pods-TraceLog-iOS-Tests";
-			sourceTree = "<group>";
-		};
-		A6605D5B1E3080ED4DE9801A /* Products */ = {
-			isa = PBXGroup;
-			children = (
-				7532AB0C1E64B1C6C53E94CA /* Pods_TraceLog_iOS.framework */,
-				45B5969561D1F9FEE69CCDB9 /* Pods_TraceLog_iOS_Tests.framework */,
-				C7238335B64F83D78ADB95D3 /* Pods_TraceLog_OSX.framework */,
-				77D4ECF20FA608A7DDE04CEB /* Pods_TraceLog_OSX_Tests.framework */,
-				F781729945C18E86725663ED /* TraceLog.framework */,
-				8C0F274B0415E3DD3B53BB04 /* TraceLog.framework */,
-				A7F6A375DFDD25CCDE36FE4A /* TraceLog.framework */,
-				AEF6EA5DD6510878943A799C /* TraceLog.framework */,
-			);
-			name = Products;
-			sourceTree = "<group>";
-		};
-		A92787CD14862B86F6E9A71F /* ObjC */ = {
-			isa = PBXGroup;
-			children = (
-				EAC8E381A2BDA3F2CFE0E4E7 /* TraceLog */,
-			);
-			name = ObjC;
-			sourceTree = "<group>";
-		};
-		AF266BEC35DA9D280BB6E14C /* Support Files */ = {
-			isa = PBXGroup;
-			children = (
-				305FAF4271E7F31DB3763DB0 /* Info.plist */,
-				309FEB7C5C8E12636755F061 /* Info.plist */,
-				70F57D53992B494223481BCD /* Info.plist */,
-				D4A15D410E42DA235334CA17 /* Info.plist */,
-				DE587399C86E27E3AF1B2E04 /* Pods-TraceLog-iOS-Tests-TraceLog.modulemap */,
-				9C51B48EC8310BB19D0D7743 /* Pods-TraceLog-iOS-Tests-TraceLog.xcconfig */,
-				566F848F5CF617AB470FD889 /* Pods-TraceLog-iOS-Tests-TraceLog-dummy.m */,
-				67EB706188673B0DA905DFF4 /* Pods-TraceLog-iOS-Tests-TraceLog-prefix.pch */,
-				3F56BAD9F2C4B85F21059898 /* Pods-TraceLog-iOS-Tests-TraceLog-umbrella.h */,
-				4040BCE47493B1477F02F1C1 /* Pods-TraceLog-iOS-TraceLog.modulemap */,
-				02B03EF1386B368A6BBE2128 /* Pods-TraceLog-iOS-TraceLog.xcconfig */,
-				64EB7AAEC7AFFC7161574665 /* Pods-TraceLog-iOS-TraceLog-dummy.m */,
-				4F5AD203033FC88D5FA4B231 /* Pods-TraceLog-iOS-TraceLog-prefix.pch */,
-				2C6895936AE2FC6DD12B40AF /* Pods-TraceLog-iOS-TraceLog-umbrella.h */,
-				1D4E0BEBCDD1A3581422F8F2 /* Pods-TraceLog-OSX-Tests-TraceLog.modulemap */,
-				A354B92AE105AF870A5F9FD4 /* Pods-TraceLog-OSX-Tests-TraceLog.xcconfig */,
-				5392B3BA70B980FA2C24ACE9 /* Pods-TraceLog-OSX-Tests-TraceLog-dummy.m */,
-				650CB7839C9236AD32D3C3AB /* Pods-TraceLog-OSX-Tests-TraceLog-prefix.pch */,
-				DAEEAE4078623F61FAB2C2F5 /* Pods-TraceLog-OSX-Tests-TraceLog-umbrella.h */,
-				6627AEA7EE72B603F0774CE7 /* Pods-TraceLog-OSX-TraceLog.modulemap */,
-				66E8970EAF045A3121011301 /* Pods-TraceLog-OSX-TraceLog.xcconfig */,
-				CF31E002554BBE807BAB22D0 /* Pods-TraceLog-OSX-TraceLog-dummy.m */,
-				C10192F4BD39DB7948B30F12 /* Pods-TraceLog-OSX-TraceLog-prefix.pch */,
-				4743CF6F15C15ED6D6999631 /* Pods-TraceLog-OSX-TraceLog-umbrella.h */,
-			);
-			name = "Support Files";
-			path = "Example/Pods/Target Support Files/Pods-TraceLog-OSX-Tests-TraceLog";
-			sourceTree = "<group>";
-		};
-		BCAA3CC6815D5184E263D351 /* Targets Support Files */ = {
-			isa = PBXGroup;
-			children = (
-				C21CD114A23B72ED6AD1591C /* Pods-TraceLog-iOS */,
-				A38ED34206250226F3AD1B87 /* Pods-TraceLog-iOS-Tests */,
-				158083F7B6B1C320B59BFBE4 /* Pods-TraceLog-OSX */,
-				1D32E4924534F3FCDF5AD418 /* Pods-TraceLog-OSX-Tests */,
-			);
-			name = "Targets Support Files";
-			sourceTree = "<group>";
-		};
-		BCC756CDA3C0999AE8E8B234 /* TraceLog */ = {
-			isa = PBXGroup;
-			children = (
-				4FAF0DACA25F0481BAAD6252 /* Swift */,
-			);
-			path = TraceLog;
-			sourceTree = "<group>";
-		};
-		C21CD114A23B72ED6AD1591C /* Pods-TraceLog-iOS */ = {
-			isa = PBXGroup;
-			children = (
-				F2A069E9928B78A1A02079AC /* Info.plist */,
-				C897175409C8B887B1D1DB27 /* Pods-TraceLog-iOS.modulemap */,
-				4F724638E8AE29BBC5DB33C1 /* Pods-TraceLog-iOS-acknowledgements.markdown */,
-				3214FFBFE5DB226079136278 /* Pods-TraceLog-iOS-acknowledgements.plist */,
-				73673101A9B91DC5FD4F6F8B /* Pods-TraceLog-iOS-dummy.m */,
-				B4C8650E3A2EBCF227EEC2DC /* Pods-TraceLog-iOS-frameworks.sh */,
-				1AFA252111E71589B9973F93 /* Pods-TraceLog-iOS-resources.sh */,
-				40D9D2B50E8DD0F00BA282D8 /* Pods-TraceLog-iOS-umbrella.h */,
-				C4102D9CF2E2FE97B1E9CA23 /* Pods-TraceLog-iOS.debug.xcconfig */,
-				369A56ACED8A0270208D3BB7 /* Pods-TraceLog-iOS.release.xcconfig */,
-			);
-			name = "Pods-TraceLog-iOS";
-			path = "Target Support Files/Pods-TraceLog-iOS";
-			sourceTree = "<group>";
-		};
-		C3F8B46D893E34A8D37FC9E8 /* ObjC */ = {
-			isa = PBXGroup;
-			children = (
-				C8C5A026A244FBB16CB788EA /* TraceLog.h */,
-			);
-			path = ObjC;
-			sourceTree = "<group>";
-		};
-		C5A12F045039602CF1425FA2 /* TraceLog */ = {
-			isa = PBXGroup;
-			children = (
-				181BA44808481DD561062989 /* Core */,
-				A92787CD14862B86F6E9A71F /* ObjC */,
-				AF266BEC35DA9D280BB6E14C /* Support Files */,
-				6050E33FF749A5C6C2E32B12 /* Swift */,
-			);
-			name = TraceLog;
-			path = ../..;
-			sourceTree = "<group>";
-		};
-		CC89353B28982D9EB9F9F780 = {
-			isa = PBXGroup;
-			children = (
-				6CC05A81D0A30460002E961E /* Podfile */,
-				2FC5BCC76B171707FF1225E9 /* Development Pods */,
-				7A2D0EFA130408C12A6A7153 /* Frameworks */,
-				A6605D5B1E3080ED4DE9801A /* Products */,
-				BCAA3CC6815D5184E263D351 /* Targets Support Files */,
-			);
-			sourceTree = "<group>";
-		};
-		EAC8E381A2BDA3F2CFE0E4E7 /* TraceLog */ = {
-			isa = PBXGroup;
-			children = (
-				C3F8B46D893E34A8D37FC9E8 /* ObjC */,
-			);
-			path = TraceLog;
->>>>>>> ec682a84
 			sourceTree = "<group>";
 		};
 /* End PBXGroup section */
 
 /* Begin PBXHeadersBuildPhase section */
-<<<<<<< HEAD
-		428AF7E2D280AA99E48721E2 /* Headers */ = {
+		068605A8E66EAF69C8E24FD6 /* Headers */ = {
 			isa = PBXHeadersBuildPhase;
 			buildActionMask = 2147483647;
 			files = (
-				8D81EE98D991E84E17502ED5 /* TraceLog-Core-Swift-umbrella.h in Headers */,
-			);
-			runOnlyForDeploymentPostprocessing = 0;
-		};
-		428D6EEDC8DADE4E4E0C55F6 /* Headers */ = {
+				E0903F075100608EB59296AC /* TraceLog-Core-ObjC-Swift-OSX-umbrella.h in Headers */,
+				4364E87E9615CABFEF9556F8 /* TraceLog.h in Headers */,
+			);
+			runOnlyForDeploymentPostprocessing = 0;
+		};
+		0DA3BF380816A39E84324A8C /* Headers */ = {
 			isa = PBXHeadersBuildPhase;
 			buildActionMask = 2147483647;
 			files = (
-				491F7ABAE97F73284F6BA06A /* Pods-TraceLog-iOS-umbrella.h in Headers */,
-			);
-			runOnlyForDeploymentPostprocessing = 0;
-		};
-		77F249F3409DC63A88B01729 /* Headers */ = {
+				8F15AC93C411730194716698 /* Pods-TraceLog-OSX-umbrella.h in Headers */,
+			);
+			runOnlyForDeploymentPostprocessing = 0;
+		};
+		301C9A51696EBBC374237639 /* Headers */ = {
 			isa = PBXHeadersBuildPhase;
 			buildActionMask = 2147483647;
 			files = (
-				E1BEAF049A5EBCB2E1DDF5D9 /* Pods-TraceLog-OSX-Tests-umbrella.h in Headers */,
-			);
-			runOnlyForDeploymentPostprocessing = 0;
-		};
-		7D8B9EFAC96D90EABD094489 /* Headers */ = {
+				7F181ACFAEEFCF304C48D3BF /* Pods-TraceLog-iOS-umbrella.h in Headers */,
+			);
+			runOnlyForDeploymentPostprocessing = 0;
+		};
+		937F0F1D90EA50E890EEF966 /* Headers */ = {
 			isa = PBXHeadersBuildPhase;
 			buildActionMask = 2147483647;
 			files = (
-				D463CE9E3F2B8BA0158F73BC /* TraceLog-Core-ObjC-umbrella.h in Headers */,
-				FFCC5E676DE401F5CF8E60EE /* TraceLog.h in Headers */,
-			);
-			runOnlyForDeploymentPostprocessing = 0;
-		};
-		CE2F44BADB202DAFD6294A9C /* Headers */ = {
+				D95F0C24ED4530ACCA557C10 /* Pods-TraceLog-iOS-Tests-umbrella.h in Headers */,
+			);
+			runOnlyForDeploymentPostprocessing = 0;
+		};
+		B0D9B5228CFE9CEBB9468881 /* Headers */ = {
 			isa = PBXHeadersBuildPhase;
 			buildActionMask = 2147483647;
 			files = (
-				01C1DBB1548AD7047D583C5D /* Pods-TraceLog-OSX-umbrella.h in Headers */,
-			);
-			runOnlyForDeploymentPostprocessing = 0;
-		};
-		FDA81484C2BF06D58BFDC6F1 /* Headers */ = {
+				486BB9C5B947EDAD0A9CBAAA /* Pods-TraceLog-OSX-Tests-umbrella.h in Headers */,
+			);
+			runOnlyForDeploymentPostprocessing = 0;
+		};
+		EF752190955920F619030A21 /* Headers */ = {
 			isa = PBXHeadersBuildPhase;
 			buildActionMask = 2147483647;
 			files = (
-				8C6750A46C87E42244F2D6F5 /* Pods-TraceLog-iOS-Tests-umbrella.h in Headers */,
-=======
-		06F319BA6A5AF3528F3BC15C /* Headers */ = {
+				CA01C68035FDB2E979AF7181 /* TraceLog-Core-Swift-umbrella.h in Headers */,
+			);
+			runOnlyForDeploymentPostprocessing = 0;
+		};
+		F474CD8EA2360503B07FDBC9 /* Headers */ = {
 			isa = PBXHeadersBuildPhase;
 			buildActionMask = 2147483647;
 			files = (
-				F1DB5884E6F1F70490641207 /* Pods-TraceLog-OSX-Tests-TraceLog-umbrella.h in Headers */,
-				2939211CF18DF787B7A7167C /* TLConsoleWriter.h in Headers */,
-				7DA86FDF511688FBEB101A10 /* TLLogger.h in Headers */,
-				0F0DBD32CD8A5DC9D875C3B1 /* TLLogLevel.h in Headers */,
-				41D07E943FBC2A173CA613BC /* TLWriter.h in Headers */,
-				FEA0DB7AB5729DE23A4D9F95 /* TraceLog-Bridging-Header.h in Headers */,
-				AA98DD435CB9C99ADE0F3D86 /* TraceLog.h in Headers */,
-			);
-			runOnlyForDeploymentPostprocessing = 0;
-		};
-		745F7B834BCCE3AF7515A28D /* Headers */ = {
+				A80BF1FB164A2E19CC1237F7 /* TraceLog-Core-ObjC-umbrella.h in Headers */,
+				804A0632BDA94DA2FA4572F7 /* TraceLog.h in Headers */,
+			);
+			runOnlyForDeploymentPostprocessing = 0;
+		};
+		FB2280E97C3783C8E7C323BB /* Headers */ = {
 			isa = PBXHeadersBuildPhase;
 			buildActionMask = 2147483647;
 			files = (
-				98040C438FB59B61D0A2744F /* Pods-TraceLog-iOS-TraceLog-umbrella.h in Headers */,
-				6D9D844375E0730DBB09EAE7 /* TLConsoleWriter.h in Headers */,
-				663B7485438D5D40014EC2E4 /* TLLogger.h in Headers */,
-				5DA55249974788F593395E96 /* TLLogLevel.h in Headers */,
-				BBFD2DC1021C4D6B5785605A /* TLWriter.h in Headers */,
-				11A82954E0B37023741736AF /* TraceLog-Bridging-Header.h in Headers */,
-				3D1F6F73016416E2AE758677 /* TraceLog.h in Headers */,
-			);
-			runOnlyForDeploymentPostprocessing = 0;
-		};
-		9D4E82D3FEA23390DD513A92 /* Headers */ = {
-			isa = PBXHeadersBuildPhase;
-			buildActionMask = 2147483647;
-			files = (
-				505E4F3C5154F8387A60655D /* Pods-TraceLog-OSX-umbrella.h in Headers */,
-			);
-			runOnlyForDeploymentPostprocessing = 0;
-		};
-		A4514B716EE121BF1287D786 /* Headers */ = {
-			isa = PBXHeadersBuildPhase;
-			buildActionMask = 2147483647;
-			files = (
-				EFCC7EA9A07084D667EE18AE /* Pods-TraceLog-OSX-Tests-umbrella.h in Headers */,
-			);
-			runOnlyForDeploymentPostprocessing = 0;
-		};
-		D11536A0531DD8003D493876 /* Headers */ = {
-			isa = PBXHeadersBuildPhase;
-			buildActionMask = 2147483647;
-			files = (
-				2AD39DEF5CAEC6458AC7D320 /* Pods-TraceLog-iOS-umbrella.h in Headers */,
-			);
-			runOnlyForDeploymentPostprocessing = 0;
-		};
-		E5F1C2621488BFD49DB93DC7 /* Headers */ = {
-			isa = PBXHeadersBuildPhase;
-			buildActionMask = 2147483647;
-			files = (
-				6E42F9FF256BB051BC45874D /* Pods-TraceLog-iOS-Tests-umbrella.h in Headers */,
-			);
-			runOnlyForDeploymentPostprocessing = 0;
-		};
-		F0727D7D70149A5E0109405A /* Headers */ = {
-			isa = PBXHeadersBuildPhase;
-			buildActionMask = 2147483647;
-			files = (
-				5B561DA5E7FABA080E86029B /* Pods-TraceLog-iOS-Tests-TraceLog-umbrella.h in Headers */,
-				13C8B0FF56C292DBE9585381 /* TLConsoleWriter.h in Headers */,
-				A084D1AD0F21E2D58A7F372C /* TLLogger.h in Headers */,
-				38774742E9764828289B7E3E /* TLLogLevel.h in Headers */,
-				A305F82AEBCCB0B983BF9A80 /* TLWriter.h in Headers */,
-				4733D7BD71BE647016CC54E9 /* TraceLog-Bridging-Header.h in Headers */,
-				13393DDBF7DA88BB9E6EF1FC /* TraceLog.h in Headers */,
-			);
-			runOnlyForDeploymentPostprocessing = 0;
-		};
-		FE6CCCCCB3012605644469DC /* Headers */ = {
-			isa = PBXHeadersBuildPhase;
-			buildActionMask = 2147483647;
-			files = (
-				C03EB2ADECD299FFDDC8D023 /* Pods-TraceLog-OSX-TraceLog-umbrella.h in Headers */,
-				B4EEBAC40410C443EF052AE7 /* TLConsoleWriter.h in Headers */,
-				3B7E00C80B0D700D94F26030 /* TLLogger.h in Headers */,
-				E4C1CFF76970411F11641046 /* TLLogLevel.h in Headers */,
-				CA3A839C35756189CE69226D /* TLWriter.h in Headers */,
-				BBA1A0CBFBC1E94F667A2694 /* TraceLog-Bridging-Header.h in Headers */,
->>>>>>> ec682a84
+				D8F2C3392E859672A7B10B7A /* TraceLog-Core-ObjC-Swift-iOS-umbrella.h in Headers */,
+				D918DFC14542AE5E8929A0F6 /* TraceLog.h in Headers */,
 			);
 			runOnlyForDeploymentPostprocessing = 0;
 		};
 /* End PBXHeadersBuildPhase section */
 
 /* Begin PBXNativeTarget section */
-<<<<<<< HEAD
-		0570DC07C9A2C03A3D3273DA /* Pods-TraceLog-iOS-Tests */ = {
+		6EB0BABF1285A77A12228E54 /* TraceLog-Core-ObjC */ = {
 			isa = PBXNativeTarget;
-			buildConfigurationList = E008DCB4650D840C1F51673D /* Build configuration list for PBXNativeTarget "Pods-TraceLog-iOS-Tests" */;
+			buildConfigurationList = 0EE80A49442B4780CBDCB366 /* Build configuration list for PBXNativeTarget "TraceLog-Core-ObjC" */;
 			buildPhases = (
-				624FE970CB6EDBC3CDFEED5D /* Sources */,
-				0144A9DED8B6F30C9E8A86CF /* Frameworks */,
-				FDA81484C2BF06D58BFDC6F1 /* Headers */,
-=======
-		3A2DD4176782D884916FA9D0 /* Pods-TraceLog-iOS */ = {
+				38F176E4D7153A772BB8064A /* Sources */,
+				499EC877205DEDBA9C63E136 /* Frameworks */,
+				F474CD8EA2360503B07FDBC9 /* Headers */,
+			);
+			buildRules = (
+			);
+			dependencies = (
+			);
+			name = "TraceLog-Core-ObjC";
+			productName = "TraceLog-Core-ObjC";
+			productReference = 82AD7A6DB2B7558646605505 /* TraceLog.framework */;
+			productType = "com.apple.product-type.framework";
+		};
+		A200F314CC295D0C1DF93645 /* TraceLog-Core-ObjC-Swift-iOS */ = {
 			isa = PBXNativeTarget;
-			buildConfigurationList = 3B5FEE09F533B4C4826EE215 /* Build configuration list for PBXNativeTarget "Pods-TraceLog-iOS" */;
+			buildConfigurationList = B58FD119784C60A46DCBFC30 /* Build configuration list for PBXNativeTarget "TraceLog-Core-ObjC-Swift-iOS" */;
 			buildPhases = (
-				5AA64E5B4D7EBC145C48D287 /* Sources */,
-				38BA45CF536949CCE4CD1D80 /* Frameworks */,
-				D11536A0531DD8003D493876 /* Headers */,
->>>>>>> ec682a84
+				94B63295501E0492F68C46E2 /* Sources */,
+				63CA011EC9F90C5705FB975D /* Frameworks */,
+				FB2280E97C3783C8E7C323BB /* Headers */,
 			);
 			buildRules = (
 			);
 			dependencies = (
-<<<<<<< HEAD
-				239B91620952C95D2049BFCC /* PBXTargetDependency */,
+			);
+			name = "TraceLog-Core-ObjC-Swift-iOS";
+			productName = "TraceLog-Core-ObjC-Swift-iOS";
+			productReference = 500F6AD479B3DA40F3483E30 /* TraceLog.framework */;
+			productType = "com.apple.product-type.framework";
+		};
+		A41CBEACF21739AB9998C9A0 /* Pods-TraceLog-iOS */ = {
+			isa = PBXNativeTarget;
+			buildConfigurationList = 1060B892CCB256107C81AFF9 /* Build configuration list for PBXNativeTarget "Pods-TraceLog-iOS" */;
+			buildPhases = (
+				399EF816B755CCE118951589 /* Sources */,
+				C36B9B0860E703577D754B1A /* Frameworks */,
+				301C9A51696EBBC374237639 /* Headers */,
+			);
+			buildRules = (
+			);
+			dependencies = (
+				CF6F0C74B0ADE1B6A31805E7 /* PBXTargetDependency */,
+			);
+			name = "Pods-TraceLog-iOS";
+			productName = "Pods-TraceLog-iOS";
+			productReference = AE7E3CCDC4E4DEF96240C9B8 /* Pods_TraceLog_iOS.framework */;
+			productType = "com.apple.product-type.framework";
+		};
+		BD96AAA67EDA8B8CAE9955A9 /* Pods-TraceLog-iOS-Tests */ = {
+			isa = PBXNativeTarget;
+			buildConfigurationList = 0CF84EF543D04E03DFE68C93 /* Build configuration list for PBXNativeTarget "Pods-TraceLog-iOS-Tests" */;
+			buildPhases = (
+				CE0D6ABFB75E583C7318AEAE /* Sources */,
+				9D618BD25A7004DA9FCD1D1A /* Frameworks */,
+				937F0F1D90EA50E890EEF966 /* Headers */,
+			);
+			buildRules = (
+			);
+			dependencies = (
+				7404448EB8E2E14672D38309 /* PBXTargetDependency */,
 			);
 			name = "Pods-TraceLog-iOS-Tests";
 			productName = "Pods-TraceLog-iOS-Tests";
-			productReference = F3D239587D0CE4BD62D0085F /* Pods_TraceLog_iOS_Tests.framework */;
+			productReference = D71F493E4013DCD1E3D0842B /* Pods_TraceLog_iOS_Tests.framework */;
 			productType = "com.apple.product-type.framework";
 		};
-		2985D1C6E2910DE0BCCB9605 /* Pods-TraceLog-OSX-Tests */ = {
+		C0E6AB59D82AC09D6EF3FD61 /* Pods-TraceLog-OSX-Tests */ = {
 			isa = PBXNativeTarget;
-			buildConfigurationList = 745A61C1566326F6B7041B6A /* Build configuration list for PBXNativeTarget "Pods-TraceLog-OSX-Tests" */;
+			buildConfigurationList = CF589ADE05E53C6F01F0E9C3 /* Build configuration list for PBXNativeTarget "Pods-TraceLog-OSX-Tests" */;
 			buildPhases = (
-				197D073D7396771E6E7B71FB /* Sources */,
-				3A2CE1AD707447EC3658823B /* Frameworks */,
-				77F249F3409DC63A88B01729 /* Headers */,
-=======
-				177A65C674A589CE62ADEC75 /* PBXTargetDependency */,
-			);
-			name = "Pods-TraceLog-iOS";
-			productName = "Pods-TraceLog-iOS";
-			productReference = 7532AB0C1E64B1C6C53E94CA /* Pods_TraceLog_iOS.framework */;
-			productType = "com.apple.product-type.framework";
-		};
-		3DE5BBA0336ADF4383DCC4A3 /* Pods-TraceLog-OSX-TraceLog */ = {
-			isa = PBXNativeTarget;
-			buildConfigurationList = 2BD8C86103F3B9AF4F61B6DE /* Build configuration list for PBXNativeTarget "Pods-TraceLog-OSX-TraceLog" */;
-			buildPhases = (
-				4C1499E835E7CFF72FD2AFB8 /* Sources */,
-				2E05FA9E23B417DE737425BC /* Frameworks */,
-				FE6CCCCCB3012605644469DC /* Headers */,
+				99981B499E4A22731516CFBA /* Sources */,
+				09256BF209594B1B331223BA /* Frameworks */,
+				B0D9B5228CFE9CEBB9468881 /* Headers */,
 			);
 			buildRules = (
 			);
 			dependencies = (
-			);
-			name = "Pods-TraceLog-OSX-TraceLog";
-			productName = "Pods-TraceLog-OSX-TraceLog";
-			productReference = A7F6A375DFDD25CCDE36FE4A /* TraceLog.framework */;
-			productType = "com.apple.product-type.framework";
-		};
-		4C4D5DD3C0E864AA21C64F9A /* Pods-TraceLog-iOS-Tests */ = {
-			isa = PBXNativeTarget;
-			buildConfigurationList = 98143D82E0A98DB6A15E63B7 /* Build configuration list for PBXNativeTarget "Pods-TraceLog-iOS-Tests" */;
-			buildPhases = (
-				6D61E777EC6E18F0315E763A /* Sources */,
-				C79F0E600FC1524596F01B1F /* Frameworks */,
-				E5F1C2621488BFD49DB93DC7 /* Headers */,
-			);
-			buildRules = (
-			);
-			dependencies = (
-				FF1C8EF3DF2801376DE23B88 /* PBXTargetDependency */,
-			);
-			name = "Pods-TraceLog-iOS-Tests";
-			productName = "Pods-TraceLog-iOS-Tests";
-			productReference = 45B5969561D1F9FEE69CCDB9 /* Pods_TraceLog_iOS_Tests.framework */;
-			productType = "com.apple.product-type.framework";
-		};
-		80A43776A07C22F0DA68351A /* Pods-TraceLog-OSX-Tests */ = {
-			isa = PBXNativeTarget;
-			buildConfigurationList = A9782B5584CD9470C2D06FB9 /* Build configuration list for PBXNativeTarget "Pods-TraceLog-OSX-Tests" */;
-			buildPhases = (
-				AE90F81F26E50D49B84C2B05 /* Sources */,
-				289C044656F03AB575F15261 /* Frameworks */,
-				A4514B716EE121BF1287D786 /* Headers */,
->>>>>>> ec682a84
-			);
-			buildRules = (
-			);
-			dependencies = (
-<<<<<<< HEAD
-				18B87C4884D18DF8F7D3ACAC /* PBXTargetDependency */,
+				B018317051E3024D0E1ACB6E /* PBXTargetDependency */,
 			);
 			name = "Pods-TraceLog-OSX-Tests";
 			productName = "Pods-TraceLog-OSX-Tests";
-			productReference = 1DE63E061695562858A8A579 /* Pods_TraceLog_OSX_Tests.framework */;
+			productReference = C082A542C96EC6D2D7855DF6 /* Pods_TraceLog_OSX_Tests.framework */;
 			productType = "com.apple.product-type.framework";
 		};
-		2FD9D25AE6C4122B5448EEF1 /* TraceLog-Core-ObjC */ = {
+		C520C2D3A79BAE97C245539F /* TraceLog-Core-ObjC-Swift-OSX */ = {
 			isa = PBXNativeTarget;
-			buildConfigurationList = C05A5418D2C8F4B30623798C /* Build configuration list for PBXNativeTarget "TraceLog-Core-ObjC" */;
+			buildConfigurationList = C85B7EF5909853818CAEF419 /* Build configuration list for PBXNativeTarget "TraceLog-Core-ObjC-Swift-OSX" */;
 			buildPhases = (
-				7F9A30C4C4401DB2C9A9477D /* Sources */,
-				5B626DB64B0C0520E36D90D4 /* Frameworks */,
-				7D8B9EFAC96D90EABD094489 /* Headers */,
-=======
-				D05662C61F46D06FA2CA3ADC /* PBXTargetDependency */,
-			);
-			name = "Pods-TraceLog-OSX-Tests";
-			productName = "Pods-TraceLog-OSX-Tests";
-			productReference = 77D4ECF20FA608A7DDE04CEB /* Pods_TraceLog_OSX_Tests.framework */;
+				A0BCDA94BA234F8F333F5183 /* Sources */,
+				F499CD01BA19FF39F0BF776F /* Frameworks */,
+				068605A8E66EAF69C8E24FD6 /* Headers */,
+			);
+			buildRules = (
+			);
+			dependencies = (
+			);
+			name = "TraceLog-Core-ObjC-Swift-OSX";
+			productName = "TraceLog-Core-ObjC-Swift-OSX";
+			productReference = 7C6DC7E0D2E850E91B395105 /* TraceLog.framework */;
 			productType = "com.apple.product-type.framework";
 		};
-		8BFFF8E62658A4D2DEAD3290 /* Pods-TraceLog-OSX */ = {
+		D268472AF6734598DE0CA62E /* TraceLog-Core-Swift */ = {
 			isa = PBXNativeTarget;
-			buildConfigurationList = 984F2572971005D506A85851 /* Build configuration list for PBXNativeTarget "Pods-TraceLog-OSX" */;
+			buildConfigurationList = DF5432E014C2F049249ACFA4 /* Build configuration list for PBXNativeTarget "TraceLog-Core-Swift" */;
 			buildPhases = (
-				75BD333698515311B71FA22C /* Sources */,
-				E733ED8EF826DB48C8F1627F /* Frameworks */,
-				9D4E82D3FEA23390DD513A92 /* Headers */,
->>>>>>> ec682a84
+				A81C10B954D1309A5C46A2A4 /* Sources */,
+				3DDF29A2296334BEC8A9854B /* Frameworks */,
+				EF752190955920F619030A21 /* Headers */,
 			);
 			buildRules = (
 			);
 			dependencies = (
-<<<<<<< HEAD
-			);
-			name = "TraceLog-Core-ObjC";
-			productName = "TraceLog-Core-ObjC";
-			productReference = 95875D5577A98FE9FE56869F /* TraceLog.framework */;
+			);
+			name = "TraceLog-Core-Swift";
+			productName = "TraceLog-Core-Swift";
+			productReference = D54B812EBF0447B4FF0C8EC4 /* TraceLog.framework */;
 			productType = "com.apple.product-type.framework";
 		};
-		4671C0D512CFE32EACAB8FAD /* TraceLog-Core-Swift */ = {
+		E6D1C255B1A8C1DFAC484A8B /* Pods-TraceLog-OSX */ = {
 			isa = PBXNativeTarget;
-			buildConfigurationList = C523C674DFE2DF938C2F474F /* Build configuration list for PBXNativeTarget "TraceLog-Core-Swift" */;
+			buildConfigurationList = 1649C6CAE245B18A5F65F641 /* Build configuration list for PBXNativeTarget "Pods-TraceLog-OSX" */;
 			buildPhases = (
-				CFA5E529D86A2239825DF990 /* Sources */,
-				6E4530781ADEB6DAD78ADEF0 /* Frameworks */,
-				428AF7E2D280AA99E48721E2 /* Headers */,
-=======
-				B194B94A85847020C635C0C5 /* PBXTargetDependency */,
+				888288478835FED7E275AE27 /* Sources */,
+				B5CB7C40B6248863B1B4EF6E /* Frameworks */,
+				0DA3BF380816A39E84324A8C /* Headers */,
+			);
+			buildRules = (
+			);
+			dependencies = (
+				5DF1CE46E8675FEACB3BF37A /* PBXTargetDependency */,
 			);
 			name = "Pods-TraceLog-OSX";
 			productName = "Pods-TraceLog-OSX";
-			productReference = C7238335B64F83D78ADB95D3 /* Pods_TraceLog_OSX.framework */;
-			productType = "com.apple.product-type.framework";
-		};
-		D4B6D0FEE0941634FE87BA53 /* Pods-TraceLog-OSX-Tests-TraceLog */ = {
-			isa = PBXNativeTarget;
-			buildConfigurationList = 729815200A30D9C5E3990D35 /* Build configuration list for PBXNativeTarget "Pods-TraceLog-OSX-Tests-TraceLog" */;
-			buildPhases = (
-				CA20A06B8A47B8B02C447CDE /* Sources */,
-				72E8AFADD3698AA7A6D47B72 /* Frameworks */,
-				06F319BA6A5AF3528F3BC15C /* Headers */,
->>>>>>> ec682a84
-			);
-			buildRules = (
-			);
-			dependencies = (
-			);
-<<<<<<< HEAD
-			name = "TraceLog-Core-Swift";
-			productName = "TraceLog-Core-Swift";
-			productReference = 70BF576650B7FED733C71E2F /* TraceLog.framework */;
-			productType = "com.apple.product-type.framework";
-		};
-		CCB22249750EC0250D1A9B73 /* Pods-TraceLog-OSX */ = {
-			isa = PBXNativeTarget;
-			buildConfigurationList = 62FE5BA31F9C116AC7560709 /* Build configuration list for PBXNativeTarget "Pods-TraceLog-OSX" */;
-			buildPhases = (
-				B508CCF74D60C1352064EE7A /* Sources */,
-				D3CC4A2525888B45A3717143 /* Frameworks */,
-				CE2F44BADB202DAFD6294A9C /* Headers */,
-=======
-			name = "Pods-TraceLog-OSX-Tests-TraceLog";
-			productName = "Pods-TraceLog-OSX-Tests-TraceLog";
-			productReference = AEF6EA5DD6510878943A799C /* TraceLog.framework */;
-			productType = "com.apple.product-type.framework";
-		};
-		E995790BC9A51F89DCBF14A4 /* Pods-TraceLog-iOS-TraceLog */ = {
-			isa = PBXNativeTarget;
-			buildConfigurationList = 4D77F3C0567C2F6171180894 /* Build configuration list for PBXNativeTarget "Pods-TraceLog-iOS-TraceLog" */;
-			buildPhases = (
-				05E33A4A252C10E79BD74125 /* Sources */,
-				146460A7AD50A8FB4D7498DC /* Frameworks */,
-				745F7B834BCCE3AF7515A28D /* Headers */,
->>>>>>> ec682a84
-			);
-			buildRules = (
-			);
-			dependencies = (
-<<<<<<< HEAD
-				8CA855DEBCCD645948579556 /* PBXTargetDependency */,
-			);
-			name = "Pods-TraceLog-OSX";
-			productName = "Pods-TraceLog-OSX";
-			productReference = 9714E3DE5001ADA710E240B6 /* Pods_TraceLog_OSX.framework */;
-			productType = "com.apple.product-type.framework";
-		};
-		DF3214F8087C42366ED0A803 /* Pods-TraceLog-iOS */ = {
-			isa = PBXNativeTarget;
-			buildConfigurationList = CA2C3D93109EA73BEB73A581 /* Build configuration list for PBXNativeTarget "Pods-TraceLog-iOS" */;
-			buildPhases = (
-				82869ADA193C6181C2C8F912 /* Sources */,
-				5DED81EDB08B9D34958E0B05 /* Frameworks */,
-				428D6EEDC8DADE4E4E0C55F6 /* Headers */,
-=======
-			);
-			name = "Pods-TraceLog-iOS-TraceLog";
-			productName = "Pods-TraceLog-iOS-TraceLog";
-			productReference = F781729945C18E86725663ED /* TraceLog.framework */;
-			productType = "com.apple.product-type.framework";
-		};
-		F90C17270131901E41C5D184 /* Pods-TraceLog-iOS-Tests-TraceLog */ = {
-			isa = PBXNativeTarget;
-			buildConfigurationList = E85918A11509EF0B360823FB /* Build configuration list for PBXNativeTarget "Pods-TraceLog-iOS-Tests-TraceLog" */;
-			buildPhases = (
-				CCEC0657A8DDBF34AB5B17E9 /* Sources */,
-				CFB5ED50F038E75A456E9BAE /* Frameworks */,
-				F0727D7D70149A5E0109405A /* Headers */,
->>>>>>> ec682a84
-			);
-			buildRules = (
-			);
-			dependencies = (
-<<<<<<< HEAD
-				2FFE55A7431BAD838B24210F /* PBXTargetDependency */,
-			);
-			name = "Pods-TraceLog-iOS";
-			productName = "Pods-TraceLog-iOS";
-			productReference = BA56A79F6A722985B1D5D387 /* Pods_TraceLog_iOS.framework */;
-=======
-			);
-			name = "Pods-TraceLog-iOS-Tests-TraceLog";
-			productName = "Pods-TraceLog-iOS-Tests-TraceLog";
-			productReference = 8C0F274B0415E3DD3B53BB04 /* TraceLog.framework */;
->>>>>>> ec682a84
+			productReference = E497DEDDB589E3D38A3F9D49 /* Pods_TraceLog_OSX.framework */;
 			productType = "com.apple.product-type.framework";
 		};
 /* End PBXNativeTarget section */
 
 /* Begin PBXProject section */
-<<<<<<< HEAD
-		2558EDFFB5782E63C79C8292 /* Project object */ = {
+		27FC3FBDDCDF28E6CAC91847 /* Project object */ = {
 			isa = PBXProject;
 			attributes = {
 				LastSwiftUpdateCheck = 0730;
 				LastUpgradeCheck = 0700;
 				TargetAttributes = {
-					0570DC07C9A2C03A3D3273DA = {
+					C0E6AB59D82AC09D6EF3FD61 = {
 						LastSwiftMigration = 0800;
 					};
-					2985D1C6E2910DE0BCCB9605 = {
+					C520C2D3A79BAE97C245539F = {
 						LastSwiftMigration = 0800;
 					};
-					2FD9D25AE6C4122B5448EEF1 = {
+					D268472AF6734598DE0CA62E = {
 						LastSwiftMigration = 0800;
 					};
-					4671C0D512CFE32EACAB8FAD = {
-						LastSwiftMigration = 0800;
-					};
-					CCB22249750EC0250D1A9B73 = {
-						LastSwiftMigration = 0800;
-					};
-					DF3214F8087C42366ED0A803 = {
-=======
-		05DCD162A832DB6A13679B35 /* Project object */ = {
-			isa = PBXProject;
-			attributes = {
-				LastSwiftUpdateCheck = 0700;
-				LastUpgradeCheck = 0700;
-				TargetAttributes = {
-					3DE5BBA0336ADF4383DCC4A3 = {
-						LastSwiftMigration = 0800;
-					};
-					80A43776A07C22F0DA68351A = {
-						LastSwiftMigration = 0800;
-					};
-					8BFFF8E62658A4D2DEAD3290 = {
-						LastSwiftMigration = 0800;
-					};
-					D4B6D0FEE0941634FE87BA53 = {
->>>>>>> ec682a84
+					E6D1C255B1A8C1DFAC484A8B = {
 						LastSwiftMigration = 0800;
 					};
 				};
 			};
-<<<<<<< HEAD
-			buildConfigurationList = F822227191D573C024BEF69A /* Build configuration list for PBXProject "Pods" */;
-=======
-			buildConfigurationList = 238B93875AF396BA47000B1E /* Build configuration list for PBXProject "Pods" */;
->>>>>>> ec682a84
+			buildConfigurationList = 194A36F2C24EBD64C403338E /* Build configuration list for PBXProject "Pods" */;
 			compatibilityVersion = "Xcode 3.2";
 			developmentRegion = English;
 			hasScannedForEncodings = 0;
 			knownRegions = (
 				en,
 			);
-<<<<<<< HEAD
-			mainGroup = 5E18B69101EF432A7320196E;
-			productRefGroup = B6620078D93B52078D300BAB /* Products */;
+			mainGroup = E4026CD3FB1EAC3DD2B79273;
+			productRefGroup = 179C3B5D4B4D0A98ECF59D1C /* Products */;
 			projectDirPath = "";
 			projectRoot = "";
 			targets = (
-				DF3214F8087C42366ED0A803 /* Pods-TraceLog-iOS */,
-				0570DC07C9A2C03A3D3273DA /* Pods-TraceLog-iOS-Tests */,
-				CCB22249750EC0250D1A9B73 /* Pods-TraceLog-OSX */,
-				2985D1C6E2910DE0BCCB9605 /* Pods-TraceLog-OSX-Tests */,
-				2FD9D25AE6C4122B5448EEF1 /* TraceLog-Core-ObjC */,
-				4671C0D512CFE32EACAB8FAD /* TraceLog-Core-Swift */,
-=======
-			mainGroup = CC89353B28982D9EB9F9F780;
-			productRefGroup = A6605D5B1E3080ED4DE9801A /* Products */;
-			projectDirPath = "";
-			projectRoot = "";
-			targets = (
-				3A2DD4176782D884916FA9D0 /* Pods-TraceLog-iOS */,
-				4C4D5DD3C0E864AA21C64F9A /* Pods-TraceLog-iOS-Tests */,
-				F90C17270131901E41C5D184 /* Pods-TraceLog-iOS-Tests-TraceLog */,
-				E995790BC9A51F89DCBF14A4 /* Pods-TraceLog-iOS-TraceLog */,
-				8BFFF8E62658A4D2DEAD3290 /* Pods-TraceLog-OSX */,
-				80A43776A07C22F0DA68351A /* Pods-TraceLog-OSX-Tests */,
-				D4B6D0FEE0941634FE87BA53 /* Pods-TraceLog-OSX-Tests-TraceLog */,
-				3DE5BBA0336ADF4383DCC4A3 /* Pods-TraceLog-OSX-TraceLog */,
->>>>>>> ec682a84
+				A41CBEACF21739AB9998C9A0 /* Pods-TraceLog-iOS */,
+				BD96AAA67EDA8B8CAE9955A9 /* Pods-TraceLog-iOS-Tests */,
+				E6D1C255B1A8C1DFAC484A8B /* Pods-TraceLog-OSX */,
+				C0E6AB59D82AC09D6EF3FD61 /* Pods-TraceLog-OSX-Tests */,
+				6EB0BABF1285A77A12228E54 /* TraceLog-Core-ObjC */,
+				A200F314CC295D0C1DF93645 /* TraceLog-Core-ObjC-Swift-iOS */,
+				C520C2D3A79BAE97C245539F /* TraceLog-Core-ObjC-Swift-OSX */,
+				D268472AF6734598DE0CA62E /* TraceLog-Core-Swift */,
 			);
 		};
 /* End PBXProject section */
 
 /* Begin PBXSourcesBuildPhase section */
-<<<<<<< HEAD
-		197D073D7396771E6E7B71FB /* Sources */ = {
+		38F176E4D7153A772BB8064A /* Sources */ = {
 			isa = PBXSourcesBuildPhase;
 			buildActionMask = 2147483647;
 			files = (
-				F599F55A204AE32286A613FC /* Pods-TraceLog-OSX-Tests-dummy.m in Sources */,
-			);
-			runOnlyForDeploymentPostprocessing = 0;
-		};
-		624FE970CB6EDBC3CDFEED5D /* Sources */ = {
+				A8869212A1EDA986462BE756 /* Configuration.swift in Sources */,
+				09A7927310525276D00DBCB1 /* ConsoleWriter.swift in Sources */,
+				C27749764D3FE0559AB4CF8D /* Environment.swift in Sources */,
+				03106025855BEC317A393B9B /* Logger.swift in Sources */,
+				C84C885FCA9CE70C58025328 /* LogLevel.swift in Sources */,
+				6DAF9BA9E6FA546ECB843A33 /* RecursiveSerialQueue.swift in Sources */,
+				C65D4CFEE7E56F748B8667A8 /* TraceLog-Core-ObjC-dummy.m in Sources */,
+				85F37CF79804BD23786610E6 /* Writer.swift in Sources */,
+			);
+			runOnlyForDeploymentPostprocessing = 0;
+		};
+		399EF816B755CCE118951589 /* Sources */ = {
 			isa = PBXSourcesBuildPhase;
 			buildActionMask = 2147483647;
 			files = (
-				B0AF0233D2706AB7317ADC40 /* Pods-TraceLog-iOS-Tests-dummy.m in Sources */,
-			);
-			runOnlyForDeploymentPostprocessing = 0;
-		};
-		7F9A30C4C4401DB2C9A9477D /* Sources */ = {
+				826DAABBFA7FB3E55811145B /* Pods-TraceLog-iOS-dummy.m in Sources */,
+			);
+			runOnlyForDeploymentPostprocessing = 0;
+		};
+		888288478835FED7E275AE27 /* Sources */ = {
 			isa = PBXSourcesBuildPhase;
 			buildActionMask = 2147483647;
 			files = (
-				FE53A9B159717CE12F33E612 /* Configuration.swift in Sources */,
-				A013A22E0428234C42F49681 /* ConsoleWriter.swift in Sources */,
-				8CFBF2BB27A545144F2E87A7 /* Environment.swift in Sources */,
-				6072AEF0218BA5C78F14189F /* Logger.swift in Sources */,
-				18AFCAF20C4FA8AA71FC0A04 /* LogLevel.swift in Sources */,
-				B9F672E460DB69694A761122 /* RecursiveSerialQueue.swift in Sources */,
-				1570CF72433B8E39E4DD0B37 /* TraceLog-Core-ObjC-dummy.m in Sources */,
-				55E648840604F50FE8AE8DB2 /* Writer.swift in Sources */,
-			);
-			runOnlyForDeploymentPostprocessing = 0;
-		};
-		82869ADA193C6181C2C8F912 /* Sources */ = {
+				1D6ABD51A7D21A71A32DE053 /* Pods-TraceLog-OSX-dummy.m in Sources */,
+			);
+			runOnlyForDeploymentPostprocessing = 0;
+		};
+		94B63295501E0492F68C46E2 /* Sources */ = {
 			isa = PBXSourcesBuildPhase;
 			buildActionMask = 2147483647;
 			files = (
-				5E11985EF268489A3D310C8D /* Pods-TraceLog-iOS-dummy.m in Sources */,
-			);
-			runOnlyForDeploymentPostprocessing = 0;
-		};
-		B508CCF74D60C1352064EE7A /* Sources */ = {
+				4311D65B9793B9A9F1061EFF /* Configuration.swift in Sources */,
+				A95AEB8C2CF72D00A8B94D18 /* ConsoleWriter.swift in Sources */,
+				3C41A6B2BCD23CE37F060904 /* Environment.swift in Sources */,
+				FDE4D025CB465C98D19B4F95 /* Logger.swift in Sources */,
+				AC6AF8C42C0A9BD40556E645 /* LogLevel.swift in Sources */,
+				472ABF6278EAA756FB80E285 /* RecursiveSerialQueue.swift in Sources */,
+				CD6FBB152D4CF1F6958C255F /* TraceLog-Core-ObjC-Swift-iOS-dummy.m in Sources */,
+				F8CE4395DB1FC22595CD2553 /* TraceLog.swift in Sources */,
+				1BD1BF69D2954E9DB19DBE3C /* Writer.swift in Sources */,
+			);
+			runOnlyForDeploymentPostprocessing = 0;
+		};
+		99981B499E4A22731516CFBA /* Sources */ = {
 			isa = PBXSourcesBuildPhase;
 			buildActionMask = 2147483647;
 			files = (
-				87A1268C6E2F3516C911CE31 /* Pods-TraceLog-OSX-dummy.m in Sources */,
-			);
-			runOnlyForDeploymentPostprocessing = 0;
-		};
-		CFA5E529D86A2239825DF990 /* Sources */ = {
+				30EDADF1F86F6FF91A06EBED /* Pods-TraceLog-OSX-Tests-dummy.m in Sources */,
+			);
+			runOnlyForDeploymentPostprocessing = 0;
+		};
+		A0BCDA94BA234F8F333F5183 /* Sources */ = {
 			isa = PBXSourcesBuildPhase;
 			buildActionMask = 2147483647;
 			files = (
-				637D70DE767C9A4D20900D2C /* Configuration.swift in Sources */,
-				1B39C69007EE63E21EFB38A0 /* ConsoleWriter.swift in Sources */,
-				05FFFEF73C4AA78C6F13A9F3 /* Environment.swift in Sources */,
-				910F32F56DD99B945AD6C1D6 /* Logger.swift in Sources */,
-				9090DBBAC3C4E4D07ACDA63D /* LogLevel.swift in Sources */,
-				0831095533800332E1CCC176 /* RecursiveSerialQueue.swift in Sources */,
-				E74355F963DD0B60508D7215 /* TraceLog-Core-Swift-dummy.m in Sources */,
-				943B7264C8F07EC95C1C6EB7 /* TraceLog.swift in Sources */,
-				E87729BE6345238F45296D36 /* Writer.swift in Sources */,
-=======
-		05E33A4A252C10E79BD74125 /* Sources */ = {
+				227258552830C0C1F55BB581 /* Configuration.swift in Sources */,
+				B50B2423C013D6947796ED26 /* ConsoleWriter.swift in Sources */,
+				C96DEED9ADCBED495EF66290 /* Environment.swift in Sources */,
+				1E71216CA44A920F41546503 /* Logger.swift in Sources */,
+				113E26A61B56EC3A7CF0AB6D /* LogLevel.swift in Sources */,
+				87F172BCAFA43C3612AE72B9 /* RecursiveSerialQueue.swift in Sources */,
+				8DBB7C6C9A582EA3E6657BB8 /* TraceLog-Core-ObjC-Swift-OSX-dummy.m in Sources */,
+				8940D38398D0033ECCF63A1D /* TraceLog.swift in Sources */,
+				1B3D43479AE398A006E6F66C /* Writer.swift in Sources */,
+			);
+			runOnlyForDeploymentPostprocessing = 0;
+		};
+		A81C10B954D1309A5C46A2A4 /* Sources */ = {
 			isa = PBXSourcesBuildPhase;
 			buildActionMask = 2147483647;
 			files = (
-				9F7C42B84C5F6914C0507D58 /* Pods-TraceLog-iOS-TraceLog-dummy.m in Sources */,
-				09339529C3482D7338877598 /* TLConsoleWriter.m in Sources */,
-				FB974609BCB83D4FD2160979 /* TLLogger.m in Sources */,
-				F36328BB7CD79C7415BFAAF3 /* TLLogLevel.m in Sources */,
-			);
-			runOnlyForDeploymentPostprocessing = 0;
-		};
-		4C1499E835E7CFF72FD2AFB8 /* Sources */ = {
+				E3B8025977DA702D42EC74FE /* Configuration.swift in Sources */,
+				DC2915051F2A4BA02EEF8AD7 /* ConsoleWriter.swift in Sources */,
+				B7151FBC13431D0656F88DA3 /* Environment.swift in Sources */,
+				2AB83EFD255739648FCE67CD /* Logger.swift in Sources */,
+				5A3B93582D4DFB251F9F8D2C /* LogLevel.swift in Sources */,
+				A882C18C53CBCDAC4DECD69F /* RecursiveSerialQueue.swift in Sources */,
+				01AB4F435F141F2449C1BF17 /* TraceLog-Core-Swift-dummy.m in Sources */,
+				2273353CC994F891E34D4008 /* TraceLog.swift in Sources */,
+				AA93891CC47BB9AE04B90B5F /* Writer.swift in Sources */,
+			);
+			runOnlyForDeploymentPostprocessing = 0;
+		};
+		CE0D6ABFB75E583C7318AEAE /* Sources */ = {
 			isa = PBXSourcesBuildPhase;
 			buildActionMask = 2147483647;
 			files = (
-				602DCEF94BAC44863318C2E1 /* Pods-TraceLog-OSX-TraceLog-dummy.m in Sources */,
-				880278508E1CAB5346EB9C89 /* TLConsoleWriter.m in Sources */,
-				4450F250EE09FCA8950A2BAC /* TLLogger.m in Sources */,
-				0D9F699BC7A50A971B70036F /* TLLogLevel.m in Sources */,
-				DAC67FB4D7EBC729FFB8FEA3 /* TraceLog.swift in Sources */,
-			);
-			runOnlyForDeploymentPostprocessing = 0;
-		};
-		5AA64E5B4D7EBC145C48D287 /* Sources */ = {
-			isa = PBXSourcesBuildPhase;
-			buildActionMask = 2147483647;
-			files = (
-				DEA21BE23061246ED97E4FF2 /* Pods-TraceLog-iOS-dummy.m in Sources */,
-			);
-			runOnlyForDeploymentPostprocessing = 0;
-		};
-		6D61E777EC6E18F0315E763A /* Sources */ = {
-			isa = PBXSourcesBuildPhase;
-			buildActionMask = 2147483647;
-			files = (
-				50B7EDC5747C72C3A1EEF1FF /* Pods-TraceLog-iOS-Tests-dummy.m in Sources */,
-			);
-			runOnlyForDeploymentPostprocessing = 0;
-		};
-		75BD333698515311B71FA22C /* Sources */ = {
-			isa = PBXSourcesBuildPhase;
-			buildActionMask = 2147483647;
-			files = (
-				7D2B6CEDBA398EDF0819FEC6 /* Pods-TraceLog-OSX-dummy.m in Sources */,
-			);
-			runOnlyForDeploymentPostprocessing = 0;
-		};
-		AE90F81F26E50D49B84C2B05 /* Sources */ = {
-			isa = PBXSourcesBuildPhase;
-			buildActionMask = 2147483647;
-			files = (
-				742C105CE395A414126C4CAA /* Pods-TraceLog-OSX-Tests-dummy.m in Sources */,
-			);
-			runOnlyForDeploymentPostprocessing = 0;
-		};
-		CA20A06B8A47B8B02C447CDE /* Sources */ = {
-			isa = PBXSourcesBuildPhase;
-			buildActionMask = 2147483647;
-			files = (
-				6AD51ED8532AC94CC9C3891B /* Pods-TraceLog-OSX-Tests-TraceLog-dummy.m in Sources */,
-				C80D495E91907670A6F1C634 /* TLConsoleWriter.m in Sources */,
-				EDD17FBF9A15812BC1FE152C /* TLLogger.m in Sources */,
-				BA3FC3694CEEE5F458650C23 /* TLLogLevel.m in Sources */,
-				8EC2D879DED623637E8B9544 /* TraceLog.swift in Sources */,
-			);
-			runOnlyForDeploymentPostprocessing = 0;
-		};
-		CCEC0657A8DDBF34AB5B17E9 /* Sources */ = {
-			isa = PBXSourcesBuildPhase;
-			buildActionMask = 2147483647;
-			files = (
-				1B618ACC3CFB2DBC3674BBEF /* Pods-TraceLog-iOS-Tests-TraceLog-dummy.m in Sources */,
-				F8769F94265A5B3734B87854 /* TLConsoleWriter.m in Sources */,
-				7D3D4CBB5275F0337BA5A1B1 /* TLLogger.m in Sources */,
-				B3AA239A7528126A49D07F09 /* TLLogLevel.m in Sources */,
-				4E7553C1F86D481FCD27DE4B /* TraceLog.swift in Sources */,
->>>>>>> ec682a84
+				6B281202A3A9389610BAEF02 /* Pods-TraceLog-iOS-Tests-dummy.m in Sources */,
 			);
 			runOnlyForDeploymentPostprocessing = 0;
 		};
 /* End PBXSourcesBuildPhase section */
 
 /* Begin PBXTargetDependency section */
-<<<<<<< HEAD
-		18B87C4884D18DF8F7D3ACAC /* PBXTargetDependency */ = {
+		5DF1CE46E8675FEACB3BF37A /* PBXTargetDependency */ = {
 			isa = PBXTargetDependency;
 			name = "TraceLog-Core-Swift";
-			target = 4671C0D512CFE32EACAB8FAD /* TraceLog-Core-Swift */;
-			targetProxy = E5E5BB962F5DC0895FBAA8A0 /* PBXContainerItemProxy */;
-		};
-		239B91620952C95D2049BFCC /* PBXTargetDependency */ = {
+			target = D268472AF6734598DE0CA62E /* TraceLog-Core-Swift */;
+			targetProxy = 3F285DFCB5F251994F226B8B /* PBXContainerItemProxy */;
+		};
+		7404448EB8E2E14672D38309 /* PBXTargetDependency */ = {
+			isa = PBXTargetDependency;
+			name = "TraceLog-Core-ObjC-Swift-iOS";
+			target = A200F314CC295D0C1DF93645 /* TraceLog-Core-ObjC-Swift-iOS */;
+			targetProxy = 0ED8DDEBDF9F4E71E9E1D5C0 /* PBXContainerItemProxy */;
+		};
+		B018317051E3024D0E1ACB6E /* PBXTargetDependency */ = {
+			isa = PBXTargetDependency;
+			name = "TraceLog-Core-ObjC-Swift-OSX";
+			target = C520C2D3A79BAE97C245539F /* TraceLog-Core-ObjC-Swift-OSX */;
+			targetProxy = 27887A6CF79ACF4AC9A1AAB2 /* PBXContainerItemProxy */;
+		};
+		CF6F0C74B0ADE1B6A31805E7 /* PBXTargetDependency */ = {
 			isa = PBXTargetDependency;
 			name = "TraceLog-Core-ObjC";
-			target = 2FD9D25AE6C4122B5448EEF1 /* TraceLog-Core-ObjC */;
-			targetProxy = 6667657E77D447C115B29E3D /* PBXContainerItemProxy */;
-		};
-		2FFE55A7431BAD838B24210F /* PBXTargetDependency */ = {
-			isa = PBXTargetDependency;
-			name = "TraceLog-Core-ObjC";
-			target = 2FD9D25AE6C4122B5448EEF1 /* TraceLog-Core-ObjC */;
-			targetProxy = 97E12DB70C802344E6022607 /* PBXContainerItemProxy */;
-		};
-		8CA855DEBCCD645948579556 /* PBXTargetDependency */ = {
-			isa = PBXTargetDependency;
-			name = "TraceLog-Core-Swift";
-			target = 4671C0D512CFE32EACAB8FAD /* TraceLog-Core-Swift */;
-			targetProxy = CB2AB1AB65ADE2A9A3726823 /* PBXContainerItemProxy */;
-=======
-		177A65C674A589CE62ADEC75 /* PBXTargetDependency */ = {
-			isa = PBXTargetDependency;
-			name = "Pods-TraceLog-iOS-TraceLog";
-			target = E995790BC9A51F89DCBF14A4 /* Pods-TraceLog-iOS-TraceLog */;
-			targetProxy = 6FA3461A0880D5AF97248A0B /* PBXContainerItemProxy */;
-		};
-		B194B94A85847020C635C0C5 /* PBXTargetDependency */ = {
-			isa = PBXTargetDependency;
-			name = "Pods-TraceLog-OSX-TraceLog";
-			target = 3DE5BBA0336ADF4383DCC4A3 /* Pods-TraceLog-OSX-TraceLog */;
-			targetProxy = 9BDC0DA82E47EA6F00DBCED1 /* PBXContainerItemProxy */;
-		};
-		D05662C61F46D06FA2CA3ADC /* PBXTargetDependency */ = {
-			isa = PBXTargetDependency;
-			name = "Pods-TraceLog-OSX-Tests-TraceLog";
-			target = D4B6D0FEE0941634FE87BA53 /* Pods-TraceLog-OSX-Tests-TraceLog */;
-			targetProxy = 0427165481BA5113E90D0B6C /* PBXContainerItemProxy */;
-		};
-		FF1C8EF3DF2801376DE23B88 /* PBXTargetDependency */ = {
-			isa = PBXTargetDependency;
-			name = "Pods-TraceLog-iOS-Tests-TraceLog";
-			target = F90C17270131901E41C5D184 /* Pods-TraceLog-iOS-Tests-TraceLog */;
-			targetProxy = 2E21C0066D8959CAD774B4CD /* PBXContainerItemProxy */;
->>>>>>> ec682a84
+			target = 6EB0BABF1285A77A12228E54 /* TraceLog-Core-ObjC */;
+			targetProxy = 00B6100384BF12A262F1EC02 /* PBXContainerItemProxy */;
 		};
 /* End PBXTargetDependency section */
 
 /* Begin XCBuildConfiguration section */
-<<<<<<< HEAD
-		01E01313F6EE889FFF2A9BFC /* Release */ = {
-			isa = XCBuildConfiguration;
-			baseConfigurationReference = 09691F64BE4DED36FA078BCB /* Pods-TraceLog-OSX-Tests.release.xcconfig */;
-			buildSettings = {
-				CODE_SIGN_IDENTITY = "-";
-				COMBINE_HIDPI_IMAGES = YES;
-				CURRENT_PROJECT_VERSION = 1;
-				DEBUG_INFORMATION_FORMAT = "dwarf-with-dsym";
-=======
-		08B261413BA005220CF21070 /* Debug */ = {
-			isa = XCBuildConfiguration;
-			baseConfigurationReference = 66E8970EAF045A3121011301 /* Pods-TraceLog-OSX-TraceLog.xcconfig */;
-			buildSettings = {
-				COMBINE_HIDPI_IMAGES = YES;
-				CURRENT_PROJECT_VERSION = 1;
->>>>>>> ec682a84
-				DEFINES_MODULE = YES;
-				DYLIB_COMPATIBILITY_VERSION = 1;
-				DYLIB_CURRENT_VERSION = 1;
-				DYLIB_INSTALL_NAME_BASE = "@rpath";
-				ENABLE_STRICT_OBJC_MSGSEND = YES;
-				FRAMEWORK_VERSION = A;
-<<<<<<< HEAD
-				GCC_NO_COMMON_BLOCKS = YES;
-				INFOPLIST_FILE = "Target Support Files/Pods-TraceLog-OSX-Tests/Info.plist";
-				INSTALL_PATH = "$(LOCAL_LIBRARY_DIR)/Frameworks";
-				LD_RUNPATH_SEARCH_PATHS = "$(inherited) @executable_path/../Frameworks @loader_path/Frameworks";
-				MACH_O_TYPE = staticlib;
-				MACOSX_DEPLOYMENT_TARGET = 10.10;
-				MODULEMAP_FILE = "Target Support Files/Pods-TraceLog-OSX-Tests/Pods-TraceLog-OSX-Tests.modulemap";
-				MTL_ENABLE_DEBUG_INFO = NO;
-				OTHER_LDFLAGS = "";
-				OTHER_LIBTOOLFLAGS = "";
-				PODS_ROOT = "$(SRCROOT)";
-				PRODUCT_BUNDLE_IDENTIFIER = "org.cocoapods.${PRODUCT_NAME:rfc1034identifier}";
-				PRODUCT_NAME = Pods_TraceLog_OSX_Tests;
-				SDKROOT = macosx;
-				SKIP_INSTALL = YES;
-				SWIFT_VERSION = 3.0;
-=======
-				GCC_PREFIX_HEADER = "Target Support Files/Pods-TraceLog-OSX-TraceLog/Pods-TraceLog-OSX-TraceLog-prefix.pch";
-				INFOPLIST_FILE = "Target Support Files/Pods-TraceLog-OSX-TraceLog/Info.plist";
-				INSTALL_PATH = "$(LOCAL_LIBRARY_DIR)/Frameworks";
-				LD_RUNPATH_SEARCH_PATHS = "$(inherited) @executable_path/../Frameworks @loader_path/Frameworks";
-				MACOSX_DEPLOYMENT_TARGET = 10.11;
-				MODULEMAP_FILE = "Target Support Files/Pods-TraceLog-OSX-TraceLog/Pods-TraceLog-OSX-TraceLog.modulemap";
-				MTL_ENABLE_DEBUG_INFO = YES;
-				PRODUCT_NAME = TraceLog;
-				SDKROOT = macosx;
-				SKIP_INSTALL = YES;
-				SWIFT_OPTIMIZATION_LEVEL = "-Onone";
-				SWIFT_VERSION = 2.3;
-				VERSIONING_SYSTEM = "apple-generic";
-				VERSION_INFO_PREFIX = "";
-			};
-			name = Debug;
-		};
-		0DFF55B0ED033C5786E94342 /* Release */ = {
-			isa = XCBuildConfiguration;
-			baseConfigurationReference = 02B03EF1386B368A6BBE2128 /* Pods-TraceLog-iOS-TraceLog.xcconfig */;
-			buildSettings = {
-				"CODE_SIGN_IDENTITY[sdk=iphoneos*]" = "iPhone Developer";
-				CURRENT_PROJECT_VERSION = 1;
-				DEFINES_MODULE = YES;
-				DYLIB_COMPATIBILITY_VERSION = 1;
-				DYLIB_CURRENT_VERSION = 1;
-				DYLIB_INSTALL_NAME_BASE = "@rpath";
-				ENABLE_STRICT_OBJC_MSGSEND = YES;
-				GCC_PREFIX_HEADER = "Target Support Files/Pods-TraceLog-iOS-TraceLog/Pods-TraceLog-iOS-TraceLog-prefix.pch";
-				INFOPLIST_FILE = "Target Support Files/Pods-TraceLog-iOS-TraceLog/Info.plist";
-				INSTALL_PATH = "$(LOCAL_LIBRARY_DIR)/Frameworks";
-				IPHONEOS_DEPLOYMENT_TARGET = 8.0;
-				LD_RUNPATH_SEARCH_PATHS = "$(inherited) @executable_path/Frameworks @loader_path/Frameworks";
-				MODULEMAP_FILE = "Target Support Files/Pods-TraceLog-iOS-TraceLog/Pods-TraceLog-iOS-TraceLog.modulemap";
-				MTL_ENABLE_DEBUG_INFO = NO;
-				PRODUCT_NAME = TraceLog;
-				SDKROOT = iphoneos;
-				SKIP_INSTALL = YES;
-				TARGETED_DEVICE_FAMILY = "1,2";
->>>>>>> ec682a84
-				VERSIONING_SYSTEM = "apple-generic";
-				VERSION_INFO_PREFIX = "";
-			};
-			name = Release;
-		};
-<<<<<<< HEAD
-		047327E39524D3D66316CD14 /* Release */ = {
-			isa = XCBuildConfiguration;
-			baseConfigurationReference = 456E46BD2F5448D504D5EB16 /* TraceLog-Core-ObjC.xcconfig */;
-			buildSettings = {
-				"CODE_SIGN_IDENTITY[sdk=iphoneos*]" = "iPhone Developer";
-				CURRENT_PROJECT_VERSION = 1;
-				DEBUG_INFORMATION_FORMAT = "dwarf-with-dsym";
-=======
-		22478BE558679FFD24985318 /* Release */ = {
-			isa = XCBuildConfiguration;
-			baseConfigurationReference = 9C51B48EC8310BB19D0D7743 /* Pods-TraceLog-iOS-Tests-TraceLog.xcconfig */;
-			buildSettings = {
-				"CODE_SIGN_IDENTITY[sdk=iphoneos*]" = "iPhone Developer";
-				CURRENT_PROJECT_VERSION = 1;
->>>>>>> ec682a84
-				DEFINES_MODULE = YES;
-				DYLIB_COMPATIBILITY_VERSION = 1;
-				DYLIB_CURRENT_VERSION = 1;
-				DYLIB_INSTALL_NAME_BASE = "@rpath";
-				ENABLE_STRICT_OBJC_MSGSEND = YES;
-<<<<<<< HEAD
-				GCC_NO_COMMON_BLOCKS = YES;
-				GCC_PREFIX_HEADER = "Target Support Files/TraceLog-Core-ObjC/TraceLog-Core-ObjC-prefix.pch";
-				INFOPLIST_FILE = "Target Support Files/TraceLog-Core-ObjC/Info.plist";
-				INSTALL_PATH = "$(LOCAL_LIBRARY_DIR)/Frameworks";
-				IPHONEOS_DEPLOYMENT_TARGET = 8.0;
-				LD_RUNPATH_SEARCH_PATHS = "$(inherited) @executable_path/Frameworks @loader_path/Frameworks";
-				MODULEMAP_FILE = "Target Support Files/TraceLog-Core-ObjC/TraceLog-Core-ObjC.modulemap";
-=======
-				GCC_PREFIX_HEADER = "Target Support Files/Pods-TraceLog-iOS-Tests-TraceLog/Pods-TraceLog-iOS-Tests-TraceLog-prefix.pch";
-				INFOPLIST_FILE = "Target Support Files/Pods-TraceLog-iOS-Tests-TraceLog/Info.plist";
-				INSTALL_PATH = "$(LOCAL_LIBRARY_DIR)/Frameworks";
-				IPHONEOS_DEPLOYMENT_TARGET = 8.0;
-				LD_RUNPATH_SEARCH_PATHS = "$(inherited) @executable_path/Frameworks @loader_path/Frameworks";
-				MODULEMAP_FILE = "Target Support Files/Pods-TraceLog-iOS-Tests-TraceLog/Pods-TraceLog-iOS-Tests-TraceLog.modulemap";
->>>>>>> ec682a84
-				MTL_ENABLE_DEBUG_INFO = NO;
-				PRODUCT_NAME = TraceLog;
-				SDKROOT = iphoneos;
-				SKIP_INSTALL = YES;
-<<<<<<< HEAD
-				SWIFT_VERSION = 3.0;
-=======
->>>>>>> ec682a84
-				TARGETED_DEVICE_FAMILY = "1,2";
-				VERSIONING_SYSTEM = "apple-generic";
-				VERSION_INFO_PREFIX = "";
-			};
-			name = Release;
-		};
-<<<<<<< HEAD
-		3C27C103F8928D97EC4244F0 /* Debug */ = {
+		007A6AAE82CA8D0316501E77 /* Debug */ = {
 			isa = XCBuildConfiguration;
 			buildSettings = {
 				ALWAYS_SEARCH_USER_PATHS = NO;
 				CLANG_ANALYZER_NONNULL = YES;
-=======
-		2E2AC7AD6D5C39B049F22F79 /* Debug */ = {
-			isa = XCBuildConfiguration;
-			baseConfigurationReference = 9C51B48EC8310BB19D0D7743 /* Pods-TraceLog-iOS-Tests-TraceLog.xcconfig */;
-			buildSettings = {
-				"CODE_SIGN_IDENTITY[sdk=iphoneos*]" = "iPhone Developer";
-				CURRENT_PROJECT_VERSION = 1;
-				DEFINES_MODULE = YES;
-				DYLIB_COMPATIBILITY_VERSION = 1;
-				DYLIB_CURRENT_VERSION = 1;
-				DYLIB_INSTALL_NAME_BASE = "@rpath";
-				ENABLE_STRICT_OBJC_MSGSEND = YES;
-				GCC_PREFIX_HEADER = "Target Support Files/Pods-TraceLog-iOS-Tests-TraceLog/Pods-TraceLog-iOS-Tests-TraceLog-prefix.pch";
-				INFOPLIST_FILE = "Target Support Files/Pods-TraceLog-iOS-Tests-TraceLog/Info.plist";
-				INSTALL_PATH = "$(LOCAL_LIBRARY_DIR)/Frameworks";
-				IPHONEOS_DEPLOYMENT_TARGET = 8.0;
-				LD_RUNPATH_SEARCH_PATHS = "$(inherited) @executable_path/Frameworks @loader_path/Frameworks";
-				MODULEMAP_FILE = "Target Support Files/Pods-TraceLog-iOS-Tests-TraceLog/Pods-TraceLog-iOS-Tests-TraceLog.modulemap";
-				MTL_ENABLE_DEBUG_INFO = YES;
-				PRODUCT_NAME = TraceLog;
-				SDKROOT = iphoneos;
-				SKIP_INSTALL = YES;
-				SWIFT_OPTIMIZATION_LEVEL = "-Onone";
-				TARGETED_DEVICE_FAMILY = "1,2";
-				VERSIONING_SYSTEM = "apple-generic";
-				VERSION_INFO_PREFIX = "";
-			};
-			name = Debug;
-		};
-		503E4ABFE759029CB251F53C /* Debug */ = {
-			isa = XCBuildConfiguration;
-			buildSettings = {
-				ALWAYS_SEARCH_USER_PATHS = NO;
->>>>>>> ec682a84
 				CLANG_CXX_LANGUAGE_STANDARD = "gnu++0x";
 				CLANG_CXX_LIBRARY = "libc++";
 				CLANG_ENABLE_MODULES = YES;
@@ -1824,18 +922,12 @@
 				CLANG_WARN_UNREACHABLE_CODE = YES;
 				CLANG_WARN__DUPLICATE_METHOD_MATCH = YES;
 				COPY_PHASE_STRIP = NO;
-<<<<<<< HEAD
 				ENABLE_TESTABILITY = YES;
-=======
->>>>>>> ec682a84
 				GCC_C_LANGUAGE_STANDARD = gnu99;
 				GCC_DYNAMIC_NO_PIC = NO;
 				GCC_OPTIMIZATION_LEVEL = 0;
 				GCC_PREPROCESSOR_DEFINITIONS = (
-<<<<<<< HEAD
 					"POD_CONFIGURATION_DEBUG=1",
-=======
->>>>>>> ec682a84
 					"DEBUG=1",
 					"$(inherited)",
 				);
@@ -1847,65 +939,48 @@
 				GCC_WARN_UNUSED_FUNCTION = YES;
 				GCC_WARN_UNUSED_VARIABLE = YES;
 				IPHONEOS_DEPLOYMENT_TARGET = 8.0;
-<<<<<<< HEAD
-				MACOSX_DEPLOYMENT_TARGET = 10.10;
-=======
 				MACOSX_DEPLOYMENT_TARGET = 10.11;
->>>>>>> ec682a84
 				ONLY_ACTIVE_ARCH = YES;
 				STRIP_INSTALLED_PRODUCT = NO;
 				SYMROOT = "${SRCROOT}/../build";
 			};
 			name = Debug;
 		};
-<<<<<<< HEAD
-		502E176CE152F409492DBD5D /* Release */ = {
-			isa = XCBuildConfiguration;
-			baseConfigurationReference = CDB025AB4EE9A42F5F15A38A /* Pods-TraceLog-iOS-Tests.release.xcconfig */;
+		0436B666F8B9F23DD38753DB /* Debug */ = {
+			isa = XCBuildConfiguration;
+			baseConfigurationReference = 51057077F1EC80D652A80EF8 /* TraceLog-Core-ObjC-Swift-iOS.xcconfig */;
 			buildSettings = {
 				"CODE_SIGN_IDENTITY[sdk=iphoneos*]" = "iPhone Developer";
-=======
-		53A854B2784867103BEAECA3 /* Release */ = {
-			isa = XCBuildConfiguration;
-			buildSettings = {
-				ALWAYS_SEARCH_USER_PATHS = NO;
-				CLANG_CXX_LANGUAGE_STANDARD = "gnu++0x";
-				CLANG_CXX_LIBRARY = "libc++";
-				CLANG_ENABLE_MODULES = YES;
-				CLANG_ENABLE_OBJC_ARC = YES;
-				CLANG_WARN_BOOL_CONVERSION = YES;
-				CLANG_WARN_CONSTANT_CONVERSION = YES;
-				CLANG_WARN_DIRECT_OBJC_ISA_USAGE = YES;
-				CLANG_WARN_EMPTY_BODY = YES;
-				CLANG_WARN_ENUM_CONVERSION = YES;
-				CLANG_WARN_INT_CONVERSION = YES;
-				CLANG_WARN_OBJC_ROOT_CLASS = YES;
-				CLANG_WARN_UNREACHABLE_CODE = YES;
-				CLANG_WARN__DUPLICATE_METHOD_MATCH = YES;
-				COPY_PHASE_STRIP = YES;
-				ENABLE_NS_ASSERTIONS = NO;
-				GCC_C_LANGUAGE_STANDARD = gnu99;
-				GCC_PREPROCESSOR_DEFINITIONS = "RELEASE=1";
-				GCC_WARN_64_TO_32_BIT_CONVERSION = YES;
-				GCC_WARN_ABOUT_RETURN_TYPE = YES;
-				GCC_WARN_UNDECLARED_SELECTOR = YES;
-				GCC_WARN_UNINITIALIZED_AUTOS = YES;
-				GCC_WARN_UNUSED_FUNCTION = YES;
-				GCC_WARN_UNUSED_VARIABLE = YES;
+				CURRENT_PROJECT_VERSION = 1;
+				DEBUG_INFORMATION_FORMAT = dwarf;
+				DEFINES_MODULE = YES;
+				DYLIB_COMPATIBILITY_VERSION = 1;
+				DYLIB_CURRENT_VERSION = 1;
+				DYLIB_INSTALL_NAME_BASE = "@rpath";
+				ENABLE_STRICT_OBJC_MSGSEND = YES;
+				GCC_NO_COMMON_BLOCKS = YES;
+				GCC_PREFIX_HEADER = "Target Support Files/TraceLog-Core-ObjC-Swift-iOS/TraceLog-Core-ObjC-Swift-iOS-prefix.pch";
+				INFOPLIST_FILE = "Target Support Files/TraceLog-Core-ObjC-Swift-iOS/Info.plist";
+				INSTALL_PATH = "$(LOCAL_LIBRARY_DIR)/Frameworks";
 				IPHONEOS_DEPLOYMENT_TARGET = 8.0;
-				MACOSX_DEPLOYMENT_TARGET = 10.11;
-				STRIP_INSTALLED_PRODUCT = NO;
-				SYMROOT = "${SRCROOT}/../build";
-				VALIDATE_PRODUCT = YES;
-			};
-			name = Release;
-		};
-		54C4A8A4BAF6B44F937E57DF /* Release */ = {
-			isa = XCBuildConfiguration;
-			baseConfigurationReference = 50287C8DE220F84A3AC928AE /* Pods-TraceLog-OSX-Tests.release.xcconfig */;
-			buildSettings = {
-				COMBINE_HIDPI_IMAGES = YES;
->>>>>>> ec682a84
+				LD_RUNPATH_SEARCH_PATHS = "$(inherited) @executable_path/Frameworks @loader_path/Frameworks";
+				MODULEMAP_FILE = "Target Support Files/TraceLog-Core-ObjC-Swift-iOS/TraceLog-Core-ObjC-Swift-iOS.modulemap";
+				MTL_ENABLE_DEBUG_INFO = YES;
+				PRODUCT_NAME = TraceLog;
+				SDKROOT = iphoneos;
+				SKIP_INSTALL = YES;
+				SWIFT_OPTIMIZATION_LEVEL = "-Onone";
+				TARGETED_DEVICE_FAMILY = "1,2";
+				VERSIONING_SYSTEM = "apple-generic";
+				VERSION_INFO_PREFIX = "";
+			};
+			name = Debug;
+		};
+		1139FD7EFAEA2532355702C3 /* Release */ = {
+			isa = XCBuildConfiguration;
+			baseConfigurationReference = 39AB3EC96D99E06401E2EB75 /* Pods-TraceLog-iOS-Tests.release.xcconfig */;
+			buildSettings = {
+				"CODE_SIGN_IDENTITY[sdk=iphoneos*]" = "iPhone Developer";
 				CURRENT_PROJECT_VERSION = 1;
 				DEBUG_INFORMATION_FORMAT = "dwarf-with-dsym";
 				DEFINES_MODULE = YES;
@@ -1913,7 +988,6 @@
 				DYLIB_CURRENT_VERSION = 1;
 				DYLIB_INSTALL_NAME_BASE = "@rpath";
 				ENABLE_STRICT_OBJC_MSGSEND = YES;
-<<<<<<< HEAD
 				GCC_NO_COMMON_BLOCKS = YES;
 				INFOPLIST_FILE = "Target Support Files/Pods-TraceLog-iOS-Tests/Info.plist";
 				INSTALL_PATH = "$(LOCAL_LIBRARY_DIR)/Frameworks";
@@ -1921,60 +995,130 @@
 				LD_RUNPATH_SEARCH_PATHS = "$(inherited) @executable_path/Frameworks @loader_path/Frameworks";
 				MACH_O_TYPE = staticlib;
 				MODULEMAP_FILE = "Target Support Files/Pods-TraceLog-iOS-Tests/Pods-TraceLog-iOS-Tests.modulemap";
-=======
-				FRAMEWORK_VERSION = A;
-				INFOPLIST_FILE = "Target Support Files/Pods-TraceLog-OSX-Tests/Info.plist";
-				INSTALL_PATH = "$(LOCAL_LIBRARY_DIR)/Frameworks";
-				LD_RUNPATH_SEARCH_PATHS = "$(inherited) @executable_path/../Frameworks @loader_path/Frameworks";
-				MACH_O_TYPE = staticlib;
-				MACOSX_DEPLOYMENT_TARGET = 10.11;
-				MODULEMAP_FILE = "Target Support Files/Pods-TraceLog-OSX-Tests/Pods-TraceLog-OSX-Tests.modulemap";
->>>>>>> ec682a84
 				MTL_ENABLE_DEBUG_INFO = NO;
 				OTHER_LDFLAGS = "";
 				OTHER_LIBTOOLFLAGS = "";
 				PODS_ROOT = "$(SRCROOT)";
-<<<<<<< HEAD
 				PRODUCT_BUNDLE_IDENTIFIER = "org.cocoapods.${PRODUCT_NAME:rfc1034identifier}";
 				PRODUCT_NAME = Pods_TraceLog_iOS_Tests;
 				SDKROOT = iphoneos;
 				SKIP_INSTALL = YES;
-				SWIFT_VERSION = 3.0;
 				TARGETED_DEVICE_FAMILY = "1,2";
-=======
-				PRODUCT_NAME = Pods_TraceLog_OSX_Tests;
-				SDKROOT = macosx;
-				SKIP_INSTALL = YES;
-				SWIFT_VERSION = 2.3;
->>>>>>> ec682a84
 				VERSIONING_SYSTEM = "apple-generic";
 				VERSION_INFO_PREFIX = "";
 			};
 			name = Release;
 		};
-<<<<<<< HEAD
-		55FF7E8FF75E08D9D039F4B2 /* Debug */ = {
-			isa = XCBuildConfiguration;
-			baseConfigurationReference = 8AC23C9EC8DC08B981264024 /* Pods-TraceLog-iOS-Tests.debug.xcconfig */;
+		205376ED932ED6B89894E7F4 /* Debug */ = {
+			isa = XCBuildConfiguration;
+			baseConfigurationReference = 3722F8118B7F13C65AA46466 /* TraceLog-Core-ObjC.xcconfig */;
 			buildSettings = {
 				"CODE_SIGN_IDENTITY[sdk=iphoneos*]" = "iPhone Developer";
 				CURRENT_PROJECT_VERSION = 1;
 				DEBUG_INFORMATION_FORMAT = dwarf;
-=======
-		6976C3E9D79EA4443B338D8E /* Release */ = {
-			isa = XCBuildConfiguration;
-			baseConfigurationReference = 66E8970EAF045A3121011301 /* Pods-TraceLog-OSX-TraceLog.xcconfig */;
-			buildSettings = {
-				COMBINE_HIDPI_IMAGES = YES;
-				CURRENT_PROJECT_VERSION = 1;
-				DEBUG_INFORMATION_FORMAT = "dwarf-with-dsym";
->>>>>>> ec682a84
 				DEFINES_MODULE = YES;
 				DYLIB_COMPATIBILITY_VERSION = 1;
 				DYLIB_CURRENT_VERSION = 1;
 				DYLIB_INSTALL_NAME_BASE = "@rpath";
 				ENABLE_STRICT_OBJC_MSGSEND = YES;
-<<<<<<< HEAD
+				GCC_NO_COMMON_BLOCKS = YES;
+				GCC_PREFIX_HEADER = "Target Support Files/TraceLog-Core-ObjC/TraceLog-Core-ObjC-prefix.pch";
+				INFOPLIST_FILE = "Target Support Files/TraceLog-Core-ObjC/Info.plist";
+				INSTALL_PATH = "$(LOCAL_LIBRARY_DIR)/Frameworks";
+				IPHONEOS_DEPLOYMENT_TARGET = 8.0;
+				LD_RUNPATH_SEARCH_PATHS = "$(inherited) @executable_path/Frameworks @loader_path/Frameworks";
+				MODULEMAP_FILE = "Target Support Files/TraceLog-Core-ObjC/TraceLog-Core-ObjC.modulemap";
+				MTL_ENABLE_DEBUG_INFO = YES;
+				PRODUCT_NAME = TraceLog;
+				SDKROOT = iphoneos;
+				SKIP_INSTALL = YES;
+				SWIFT_OPTIMIZATION_LEVEL = "-Onone";
+				TARGETED_DEVICE_FAMILY = "1,2";
+				VERSIONING_SYSTEM = "apple-generic";
+				VERSION_INFO_PREFIX = "";
+			};
+			name = Debug;
+		};
+		3A410D0C19B02954761BF92B /* Debug */ = {
+			isa = XCBuildConfiguration;
+			baseConfigurationReference = 1F910EC69C6168F76FE34887 /* TraceLog-Core-ObjC-Swift-OSX.xcconfig */;
+			buildSettings = {
+				CODE_SIGN_IDENTITY = "-";
+				COMBINE_HIDPI_IMAGES = YES;
+				CURRENT_PROJECT_VERSION = 1;
+				DEBUG_INFORMATION_FORMAT = dwarf;
+				DEFINES_MODULE = YES;
+				DYLIB_COMPATIBILITY_VERSION = 1;
+				DYLIB_CURRENT_VERSION = 1;
+				DYLIB_INSTALL_NAME_BASE = "@rpath";
+				ENABLE_STRICT_OBJC_MSGSEND = YES;
+				FRAMEWORK_VERSION = A;
+				GCC_NO_COMMON_BLOCKS = YES;
+				GCC_PREFIX_HEADER = "Target Support Files/TraceLog-Core-ObjC-Swift-OSX/TraceLog-Core-ObjC-Swift-OSX-prefix.pch";
+				INFOPLIST_FILE = "Target Support Files/TraceLog-Core-ObjC-Swift-OSX/Info.plist";
+				INSTALL_PATH = "$(LOCAL_LIBRARY_DIR)/Frameworks";
+				LD_RUNPATH_SEARCH_PATHS = "$(inherited) @executable_path/../Frameworks @loader_path/Frameworks";
+				MACOSX_DEPLOYMENT_TARGET = 10.10;
+				MODULEMAP_FILE = "Target Support Files/TraceLog-Core-ObjC-Swift-OSX/TraceLog-Core-ObjC-Swift-OSX.modulemap";
+				MTL_ENABLE_DEBUG_INFO = YES;
+				PRODUCT_NAME = TraceLog;
+				SDKROOT = macosx;
+				SKIP_INSTALL = YES;
+				SWIFT_OPTIMIZATION_LEVEL = "-Onone";
+				SWIFT_VERSION = 3.0;
+				VERSIONING_SYSTEM = "apple-generic";
+				VERSION_INFO_PREFIX = "";
+			};
+			name = Debug;
+		};
+		3A5194DDE9108A17F71D46EF /* Debug */ = {
+			isa = XCBuildConfiguration;
+			baseConfigurationReference = 5534782825E0E4DDA6D709D0 /* Pods-TraceLog-OSX.debug.xcconfig */;
+			buildSettings = {
+				CODE_SIGN_IDENTITY = "-";
+				COMBINE_HIDPI_IMAGES = YES;
+				CURRENT_PROJECT_VERSION = 1;
+				DEBUG_INFORMATION_FORMAT = dwarf;
+				DEFINES_MODULE = YES;
+				DYLIB_COMPATIBILITY_VERSION = 1;
+				DYLIB_CURRENT_VERSION = 1;
+				DYLIB_INSTALL_NAME_BASE = "@rpath";
+				ENABLE_STRICT_OBJC_MSGSEND = YES;
+				FRAMEWORK_VERSION = A;
+				GCC_NO_COMMON_BLOCKS = YES;
+				INFOPLIST_FILE = "Target Support Files/Pods-TraceLog-OSX/Info.plist";
+				INSTALL_PATH = "$(LOCAL_LIBRARY_DIR)/Frameworks";
+				LD_RUNPATH_SEARCH_PATHS = "$(inherited) @executable_path/../Frameworks @loader_path/Frameworks";
+				MACH_O_TYPE = staticlib;
+				MACOSX_DEPLOYMENT_TARGET = 10.11;
+				MODULEMAP_FILE = "Target Support Files/Pods-TraceLog-OSX/Pods-TraceLog-OSX.modulemap";
+				MTL_ENABLE_DEBUG_INFO = YES;
+				OTHER_LDFLAGS = "";
+				OTHER_LIBTOOLFLAGS = "";
+				PODS_ROOT = "$(SRCROOT)";
+				PRODUCT_BUNDLE_IDENTIFIER = "org.cocoapods.${PRODUCT_NAME:rfc1034identifier}";
+				PRODUCT_NAME = Pods_TraceLog_OSX;
+				SDKROOT = macosx;
+				SKIP_INSTALL = YES;
+				SWIFT_OPTIMIZATION_LEVEL = "-Onone";
+				SWIFT_VERSION = 3.0;
+				VERSIONING_SYSTEM = "apple-generic";
+				VERSION_INFO_PREFIX = "";
+			};
+			name = Debug;
+		};
+		3CD3E51B538B6D3AE0762A40 /* Debug */ = {
+			isa = XCBuildConfiguration;
+			baseConfigurationReference = A475735CFBD1264D71BC7C7F /* Pods-TraceLog-iOS-Tests.debug.xcconfig */;
+			buildSettings = {
+				"CODE_SIGN_IDENTITY[sdk=iphoneos*]" = "iPhone Developer";
+				CURRENT_PROJECT_VERSION = 1;
+				DEBUG_INFORMATION_FORMAT = dwarf;
+				DEFINES_MODULE = YES;
+				DYLIB_COMPATIBILITY_VERSION = 1;
+				DYLIB_CURRENT_VERSION = 1;
+				DYLIB_INSTALL_NAME_BASE = "@rpath";
+				ENABLE_STRICT_OBJC_MSGSEND = YES;
 				GCC_NO_COMMON_BLOCKS = YES;
 				INFOPLIST_FILE = "Target Support Files/Pods-TraceLog-iOS-Tests/Info.plist";
 				INSTALL_PATH = "$(LOCAL_LIBRARY_DIR)/Frameworks";
@@ -1982,190 +1126,26 @@
 				LD_RUNPATH_SEARCH_PATHS = "$(inherited) @executable_path/Frameworks @loader_path/Frameworks";
 				MACH_O_TYPE = staticlib;
 				MODULEMAP_FILE = "Target Support Files/Pods-TraceLog-iOS-Tests/Pods-TraceLog-iOS-Tests.modulemap";
-=======
-				FRAMEWORK_VERSION = A;
-				GCC_PREFIX_HEADER = "Target Support Files/Pods-TraceLog-OSX-TraceLog/Pods-TraceLog-OSX-TraceLog-prefix.pch";
-				INFOPLIST_FILE = "Target Support Files/Pods-TraceLog-OSX-TraceLog/Info.plist";
-				INSTALL_PATH = "$(LOCAL_LIBRARY_DIR)/Frameworks";
-				LD_RUNPATH_SEARCH_PATHS = "$(inherited) @executable_path/../Frameworks @loader_path/Frameworks";
-				MACOSX_DEPLOYMENT_TARGET = 10.11;
-				MODULEMAP_FILE = "Target Support Files/Pods-TraceLog-OSX-TraceLog/Pods-TraceLog-OSX-TraceLog.modulemap";
-				MTL_ENABLE_DEBUG_INFO = NO;
-				PRODUCT_NAME = TraceLog;
-				SDKROOT = macosx;
-				SKIP_INSTALL = YES;
-				SWIFT_VERSION = 2.3;
-				VERSIONING_SYSTEM = "apple-generic";
-				VERSION_INFO_PREFIX = "";
-			};
-			name = Release;
-		};
-		6FE76ECA01DD19C647074C8A /* Debug */ = {
-			isa = XCBuildConfiguration;
-			baseConfigurationReference = 6125EBA5999B5B48E2F66BBD /* Pods-TraceLog-OSX.debug.xcconfig */;
-			buildSettings = {
-				COMBINE_HIDPI_IMAGES = YES;
-				CURRENT_PROJECT_VERSION = 1;
-				DEFINES_MODULE = YES;
-				DYLIB_COMPATIBILITY_VERSION = 1;
-				DYLIB_CURRENT_VERSION = 1;
-				DYLIB_INSTALL_NAME_BASE = "@rpath";
-				ENABLE_STRICT_OBJC_MSGSEND = YES;
-				FRAMEWORK_VERSION = A;
-				INFOPLIST_FILE = "Target Support Files/Pods-TraceLog-OSX/Info.plist";
-				INSTALL_PATH = "$(LOCAL_LIBRARY_DIR)/Frameworks";
-				LD_RUNPATH_SEARCH_PATHS = "$(inherited) @executable_path/../Frameworks @loader_path/Frameworks";
-				MACH_O_TYPE = staticlib;
-				MACOSX_DEPLOYMENT_TARGET = 10.11;
-				MODULEMAP_FILE = "Target Support Files/Pods-TraceLog-OSX/Pods-TraceLog-OSX.modulemap";
->>>>>>> ec682a84
 				MTL_ENABLE_DEBUG_INFO = YES;
 				OTHER_LDFLAGS = "";
 				OTHER_LIBTOOLFLAGS = "";
 				PODS_ROOT = "$(SRCROOT)";
-<<<<<<< HEAD
 				PRODUCT_BUNDLE_IDENTIFIER = "org.cocoapods.${PRODUCT_NAME:rfc1034identifier}";
 				PRODUCT_NAME = Pods_TraceLog_iOS_Tests;
 				SDKROOT = iphoneos;
 				SKIP_INSTALL = YES;
 				SWIFT_OPTIMIZATION_LEVEL = "-Onone";
-				SWIFT_VERSION = 3.0;
-				TARGETED_DEVICE_FAMILY = "1,2";
-=======
-				PRODUCT_NAME = Pods_TraceLog_OSX;
-				SDKROOT = macosx;
-				SKIP_INSTALL = YES;
-				SWIFT_OPTIMIZATION_LEVEL = "-Onone";
-				SWIFT_VERSION = 2.3;
->>>>>>> ec682a84
-				VERSIONING_SYSTEM = "apple-generic";
-				VERSION_INFO_PREFIX = "";
-			};
-			name = Debug;
-		};
-<<<<<<< HEAD
-		68D0ABC5B508D00235853C80 /* Release */ = {
-			isa = XCBuildConfiguration;
-			baseConfigurationReference = 7C8F826CB0D5DB01A5AA6093 /* Pods-TraceLog-iOS.release.xcconfig */;
-			buildSettings = {
-				"CODE_SIGN_IDENTITY[sdk=iphoneos*]" = "iPhone Developer";
-				CURRENT_PROJECT_VERSION = 1;
-				DEBUG_INFORMATION_FORMAT = "dwarf-with-dsym";
-=======
-		9112786FE0A7196A633DC68D /* Release */ = {
-			isa = XCBuildConfiguration;
-			baseConfigurationReference = 369A56ACED8A0270208D3BB7 /* Pods-TraceLog-iOS.release.xcconfig */;
-			buildSettings = {
-				"CODE_SIGN_IDENTITY[sdk=iphoneos*]" = "iPhone Developer";
-				CURRENT_PROJECT_VERSION = 1;
->>>>>>> ec682a84
-				DEFINES_MODULE = YES;
-				DYLIB_COMPATIBILITY_VERSION = 1;
-				DYLIB_CURRENT_VERSION = 1;
-				DYLIB_INSTALL_NAME_BASE = "@rpath";
-				ENABLE_STRICT_OBJC_MSGSEND = YES;
-<<<<<<< HEAD
-				GCC_NO_COMMON_BLOCKS = YES;
-=======
->>>>>>> ec682a84
-				INFOPLIST_FILE = "Target Support Files/Pods-TraceLog-iOS/Info.plist";
-				INSTALL_PATH = "$(LOCAL_LIBRARY_DIR)/Frameworks";
-				IPHONEOS_DEPLOYMENT_TARGET = 8.0;
-				LD_RUNPATH_SEARCH_PATHS = "$(inherited) @executable_path/Frameworks @loader_path/Frameworks";
-				MACH_O_TYPE = staticlib;
-				MODULEMAP_FILE = "Target Support Files/Pods-TraceLog-iOS/Pods-TraceLog-iOS.modulemap";
-				MTL_ENABLE_DEBUG_INFO = NO;
-				OTHER_LDFLAGS = "";
-				OTHER_LIBTOOLFLAGS = "";
-				PODS_ROOT = "$(SRCROOT)";
-<<<<<<< HEAD
-				PRODUCT_BUNDLE_IDENTIFIER = "org.cocoapods.${PRODUCT_NAME:rfc1034identifier}";
-				PRODUCT_NAME = Pods_TraceLog_iOS;
-				SDKROOT = iphoneos;
-				SKIP_INSTALL = YES;
-				SWIFT_VERSION = 3.0;
-=======
-				PRODUCT_NAME = Pods_TraceLog_iOS;
-				SDKROOT = iphoneos;
-				SKIP_INSTALL = YES;
->>>>>>> ec682a84
 				TARGETED_DEVICE_FAMILY = "1,2";
 				VERSIONING_SYSTEM = "apple-generic";
 				VERSION_INFO_PREFIX = "";
 			};
-			name = Release;
-		};
-<<<<<<< HEAD
-		71909075FCD62BCE850978B2 /* Debug */ = {
-			isa = XCBuildConfiguration;
-			baseConfigurationReference = 8F35018054DFB5EF70CDFC9A /* TraceLog-Core-Swift.xcconfig */;
+			name = Debug;
+		};
+		3FBB071FB93C12EE11BBA61D /* Release */ = {
+			isa = XCBuildConfiguration;
+			baseConfigurationReference = A36BEDA85ED6E8A17AF57A7E /* TraceLog-Core-Swift.xcconfig */;
 			buildSettings = {
 				CODE_SIGN_IDENTITY = "-";
-				COMBINE_HIDPI_IMAGES = YES;
-				CURRENT_PROJECT_VERSION = 1;
-				DEBUG_INFORMATION_FORMAT = dwarf;
-=======
-		95217893CDF9EE701EEFAF4D /* Debug */ = {
-			isa = XCBuildConfiguration;
-			baseConfigurationReference = DB07BAAAD4B14F751077D9A4 /* Pods-TraceLog-OSX-Tests.debug.xcconfig */;
-			buildSettings = {
-				COMBINE_HIDPI_IMAGES = YES;
-				CURRENT_PROJECT_VERSION = 1;
->>>>>>> ec682a84
-				DEFINES_MODULE = YES;
-				DYLIB_COMPATIBILITY_VERSION = 1;
-				DYLIB_CURRENT_VERSION = 1;
-				DYLIB_INSTALL_NAME_BASE = "@rpath";
-				ENABLE_STRICT_OBJC_MSGSEND = YES;
-				FRAMEWORK_VERSION = A;
-<<<<<<< HEAD
-				GCC_NO_COMMON_BLOCKS = YES;
-				GCC_PREFIX_HEADER = "Target Support Files/TraceLog-Core-Swift/TraceLog-Core-Swift-prefix.pch";
-				INFOPLIST_FILE = "Target Support Files/TraceLog-Core-Swift/Info.plist";
-				INSTALL_PATH = "$(LOCAL_LIBRARY_DIR)/Frameworks";
-				LD_RUNPATH_SEARCH_PATHS = "$(inherited) @executable_path/../Frameworks @loader_path/Frameworks";
-				MACOSX_DEPLOYMENT_TARGET = 10.10;
-				MODULEMAP_FILE = "Target Support Files/TraceLog-Core-Swift/TraceLog-Core-Swift.modulemap";
-				MTL_ENABLE_DEBUG_INFO = YES;
-				PRODUCT_NAME = TraceLog;
-				SDKROOT = macosx;
-				SKIP_INSTALL = YES;
-				SWIFT_OPTIMIZATION_LEVEL = "-Onone";
-				SWIFT_VERSION = 3.0;
-=======
-				INFOPLIST_FILE = "Target Support Files/Pods-TraceLog-OSX-Tests/Info.plist";
-				INSTALL_PATH = "$(LOCAL_LIBRARY_DIR)/Frameworks";
-				LD_RUNPATH_SEARCH_PATHS = "$(inherited) @executable_path/../Frameworks @loader_path/Frameworks";
-				MACH_O_TYPE = staticlib;
-				MACOSX_DEPLOYMENT_TARGET = 10.11;
-				MODULEMAP_FILE = "Target Support Files/Pods-TraceLog-OSX-Tests/Pods-TraceLog-OSX-Tests.modulemap";
-				MTL_ENABLE_DEBUG_INFO = YES;
-				OTHER_LDFLAGS = "";
-				OTHER_LIBTOOLFLAGS = "";
-				PODS_ROOT = "$(SRCROOT)";
-				PRODUCT_NAME = Pods_TraceLog_OSX_Tests;
-				SDKROOT = macosx;
-				SKIP_INSTALL = YES;
-				SWIFT_OPTIMIZATION_LEVEL = "-Onone";
-				SWIFT_VERSION = 2.3;
->>>>>>> ec682a84
-				VERSIONING_SYSTEM = "apple-generic";
-				VERSION_INFO_PREFIX = "";
-			};
-			name = Debug;
-		};
-<<<<<<< HEAD
-		8A61335B873A7A91F2F71778 /* Release */ = {
-			isa = XCBuildConfiguration;
-			baseConfigurationReference = B72AF26516A0F1C8FF86834B /* Pods-TraceLog-OSX.release.xcconfig */;
-			buildSettings = {
-				CODE_SIGN_IDENTITY = "-";
-=======
-		AEB132B521CE68C61F8DCBA9 /* Release */ = {
-			isa = XCBuildConfiguration;
-			baseConfigurationReference = A354B92AE105AF870A5F9FD4 /* Pods-TraceLog-OSX-Tests-TraceLog.xcconfig */;
-			buildSettings = {
->>>>>>> ec682a84
 				COMBINE_HIDPI_IMAGES = YES;
 				CURRENT_PROJECT_VERSION = 1;
 				DEBUG_INFORMATION_FORMAT = "dwarf-with-dsym";
@@ -2174,65 +1154,6 @@
 				DYLIB_CURRENT_VERSION = 1;
 				DYLIB_INSTALL_NAME_BASE = "@rpath";
 				ENABLE_STRICT_OBJC_MSGSEND = YES;
-				FRAMEWORK_VERSION = A;
-<<<<<<< HEAD
-				GCC_NO_COMMON_BLOCKS = YES;
-				INFOPLIST_FILE = "Target Support Files/Pods-TraceLog-OSX/Info.plist";
-				INSTALL_PATH = "$(LOCAL_LIBRARY_DIR)/Frameworks";
-				LD_RUNPATH_SEARCH_PATHS = "$(inherited) @executable_path/../Frameworks @loader_path/Frameworks";
-				MACH_O_TYPE = staticlib;
-				MACOSX_DEPLOYMENT_TARGET = 10.10;
-				MODULEMAP_FILE = "Target Support Files/Pods-TraceLog-OSX/Pods-TraceLog-OSX.modulemap";
-				MTL_ENABLE_DEBUG_INFO = NO;
-				OTHER_LDFLAGS = "";
-				OTHER_LIBTOOLFLAGS = "";
-				PODS_ROOT = "$(SRCROOT)";
-				PRODUCT_BUNDLE_IDENTIFIER = "org.cocoapods.${PRODUCT_NAME:rfc1034identifier}";
-				PRODUCT_NAME = Pods_TraceLog_OSX;
-				SDKROOT = macosx;
-				SKIP_INSTALL = YES;
-				SWIFT_VERSION = 3.0;
-=======
-				GCC_PREFIX_HEADER = "Target Support Files/Pods-TraceLog-OSX-Tests-TraceLog/Pods-TraceLog-OSX-Tests-TraceLog-prefix.pch";
-				INFOPLIST_FILE = "Target Support Files/Pods-TraceLog-OSX-Tests-TraceLog/Info.plist";
-				INSTALL_PATH = "$(LOCAL_LIBRARY_DIR)/Frameworks";
-				LD_RUNPATH_SEARCH_PATHS = "$(inherited) @executable_path/../Frameworks @loader_path/Frameworks";
-				MACOSX_DEPLOYMENT_TARGET = 10.11;
-				MODULEMAP_FILE = "Target Support Files/Pods-TraceLog-OSX-Tests-TraceLog/Pods-TraceLog-OSX-Tests-TraceLog.modulemap";
-				MTL_ENABLE_DEBUG_INFO = NO;
-				PRODUCT_NAME = TraceLog;
-				SDKROOT = macosx;
-				SKIP_INSTALL = YES;
-				SWIFT_VERSION = 2.3;
->>>>>>> ec682a84
-				VERSIONING_SYSTEM = "apple-generic";
-				VERSION_INFO_PREFIX = "";
-			};
-			name = Release;
-		};
-<<<<<<< HEAD
-		A2B70F2031D3463F6AE11DEB /* Release */ = {
-			isa = XCBuildConfiguration;
-			baseConfigurationReference = 8F35018054DFB5EF70CDFC9A /* TraceLog-Core-Swift.xcconfig */;
-			buildSettings = {
-				CODE_SIGN_IDENTITY = "-";
-				COMBINE_HIDPI_IMAGES = YES;
-				CURRENT_PROJECT_VERSION = 1;
-				DEBUG_INFORMATION_FORMAT = "dwarf-with-dsym";
-=======
-		B109E8B325A595386237AC10 /* Debug */ = {
-			isa = XCBuildConfiguration;
-			baseConfigurationReference = 96611FA67DFE734116CD0264 /* Pods-TraceLog-iOS-Tests.debug.xcconfig */;
-			buildSettings = {
-				"CODE_SIGN_IDENTITY[sdk=iphoneos*]" = "iPhone Developer";
-				CURRENT_PROJECT_VERSION = 1;
->>>>>>> ec682a84
-				DEFINES_MODULE = YES;
-				DYLIB_COMPATIBILITY_VERSION = 1;
-				DYLIB_CURRENT_VERSION = 1;
-				DYLIB_INSTALL_NAME_BASE = "@rpath";
-				ENABLE_STRICT_OBJC_MSGSEND = YES;
-<<<<<<< HEAD
 				FRAMEWORK_VERSION = A;
 				GCC_NO_COMMON_BLOCKS = YES;
 				GCC_PREFIX_HEADER = "Target Support Files/TraceLog-Core-Swift/TraceLog-Core-Swift-prefix.pch";
@@ -2251,50 +1172,48 @@
 			};
 			name = Release;
 		};
-		AA79A314FA0FE9EE1BA94727 /* Debug */ = {
-			isa = XCBuildConfiguration;
-			baseConfigurationReference = C00C9C00B107FA677763D75C /* Pods-TraceLog-iOS.debug.xcconfig */;
+		4D0183E841A09B0FE4CE31DE /* Release */ = {
+			isa = XCBuildConfiguration;
+			baseConfigurationReference = 51057077F1EC80D652A80EF8 /* TraceLog-Core-ObjC-Swift-iOS.xcconfig */;
 			buildSettings = {
 				"CODE_SIGN_IDENTITY[sdk=iphoneos*]" = "iPhone Developer";
 				CURRENT_PROJECT_VERSION = 1;
-				DEBUG_INFORMATION_FORMAT = dwarf;
-=======
-				INFOPLIST_FILE = "Target Support Files/Pods-TraceLog-iOS-Tests/Info.plist";
-				INSTALL_PATH = "$(LOCAL_LIBRARY_DIR)/Frameworks";
-				IPHONEOS_DEPLOYMENT_TARGET = 8.0;
-				LD_RUNPATH_SEARCH_PATHS = "$(inherited) @executable_path/Frameworks @loader_path/Frameworks";
-				MACH_O_TYPE = staticlib;
-				MODULEMAP_FILE = "Target Support Files/Pods-TraceLog-iOS-Tests/Pods-TraceLog-iOS-Tests.modulemap";
-				MTL_ENABLE_DEBUG_INFO = YES;
-				OTHER_LDFLAGS = "";
-				OTHER_LIBTOOLFLAGS = "";
-				PODS_ROOT = "$(SRCROOT)";
-				PRODUCT_NAME = Pods_TraceLog_iOS_Tests;
-				SDKROOT = iphoneos;
-				SKIP_INSTALL = YES;
-				SWIFT_OPTIMIZATION_LEVEL = "-Onone";
-				TARGETED_DEVICE_FAMILY = "1,2";
-				VERSIONING_SYSTEM = "apple-generic";
-				VERSION_INFO_PREFIX = "";
-			};
-			name = Debug;
-		};
-		CA05959B5249120F832305D0 /* Debug */ = {
-			isa = XCBuildConfiguration;
-			baseConfigurationReference = C4102D9CF2E2FE97B1E9CA23 /* Pods-TraceLog-iOS.debug.xcconfig */;
-			buildSettings = {
-				"CODE_SIGN_IDENTITY[sdk=iphoneos*]" = "iPhone Developer";
-				CURRENT_PROJECT_VERSION = 1;
->>>>>>> ec682a84
+				DEBUG_INFORMATION_FORMAT = "dwarf-with-dsym";
 				DEFINES_MODULE = YES;
 				DYLIB_COMPATIBILITY_VERSION = 1;
 				DYLIB_CURRENT_VERSION = 1;
 				DYLIB_INSTALL_NAME_BASE = "@rpath";
 				ENABLE_STRICT_OBJC_MSGSEND = YES;
-<<<<<<< HEAD
 				GCC_NO_COMMON_BLOCKS = YES;
-=======
->>>>>>> ec682a84
+				GCC_PREFIX_HEADER = "Target Support Files/TraceLog-Core-ObjC-Swift-iOS/TraceLog-Core-ObjC-Swift-iOS-prefix.pch";
+				INFOPLIST_FILE = "Target Support Files/TraceLog-Core-ObjC-Swift-iOS/Info.plist";
+				INSTALL_PATH = "$(LOCAL_LIBRARY_DIR)/Frameworks";
+				IPHONEOS_DEPLOYMENT_TARGET = 8.0;
+				LD_RUNPATH_SEARCH_PATHS = "$(inherited) @executable_path/Frameworks @loader_path/Frameworks";
+				MODULEMAP_FILE = "Target Support Files/TraceLog-Core-ObjC-Swift-iOS/TraceLog-Core-ObjC-Swift-iOS.modulemap";
+				MTL_ENABLE_DEBUG_INFO = NO;
+				PRODUCT_NAME = TraceLog;
+				SDKROOT = iphoneos;
+				SKIP_INSTALL = YES;
+				TARGETED_DEVICE_FAMILY = "1,2";
+				VERSIONING_SYSTEM = "apple-generic";
+				VERSION_INFO_PREFIX = "";
+			};
+			name = Release;
+		};
+		6BAC37B262ADB90399FA8213 /* Debug */ = {
+			isa = XCBuildConfiguration;
+			baseConfigurationReference = 65CB3EEADC6CFB7009295EB9 /* Pods-TraceLog-iOS.debug.xcconfig */;
+			buildSettings = {
+				"CODE_SIGN_IDENTITY[sdk=iphoneos*]" = "iPhone Developer";
+				CURRENT_PROJECT_VERSION = 1;
+				DEBUG_INFORMATION_FORMAT = dwarf;
+				DEFINES_MODULE = YES;
+				DYLIB_COMPATIBILITY_VERSION = 1;
+				DYLIB_CURRENT_VERSION = 1;
+				DYLIB_INSTALL_NAME_BASE = "@rpath";
+				ENABLE_STRICT_OBJC_MSGSEND = YES;
+				GCC_NO_COMMON_BLOCKS = YES;
 				INFOPLIST_FILE = "Target Support Files/Pods-TraceLog-iOS/Info.plist";
 				INSTALL_PATH = "$(LOCAL_LIBRARY_DIR)/Frameworks";
 				IPHONEOS_DEPLOYMENT_TARGET = 8.0;
@@ -2305,82 +1224,49 @@
 				OTHER_LDFLAGS = "";
 				OTHER_LIBTOOLFLAGS = "";
 				PODS_ROOT = "$(SRCROOT)";
-<<<<<<< HEAD
 				PRODUCT_BUNDLE_IDENTIFIER = "org.cocoapods.${PRODUCT_NAME:rfc1034identifier}";
 				PRODUCT_NAME = Pods_TraceLog_iOS;
 				SDKROOT = iphoneos;
 				SKIP_INSTALL = YES;
 				SWIFT_OPTIMIZATION_LEVEL = "-Onone";
-				SWIFT_VERSION = 3.0;
-=======
-				PRODUCT_NAME = Pods_TraceLog_iOS;
-				SDKROOT = iphoneos;
-				SKIP_INSTALL = YES;
->>>>>>> ec682a84
 				TARGETED_DEVICE_FAMILY = "1,2";
 				VERSIONING_SYSTEM = "apple-generic";
 				VERSION_INFO_PREFIX = "";
 			};
 			name = Debug;
 		};
-<<<<<<< HEAD
-		C896735343799AA7F52D2F0C /* Debug */ = {
-			isa = XCBuildConfiguration;
-			baseConfigurationReference = 456E46BD2F5448D504D5EB16 /* TraceLog-Core-ObjC.xcconfig */;
-			buildSettings = {
-				"CODE_SIGN_IDENTITY[sdk=iphoneos*]" = "iPhone Developer";
+		70735D6D32E43266C4027305 /* Release */ = {
+			isa = XCBuildConfiguration;
+			baseConfigurationReference = 1F910EC69C6168F76FE34887 /* TraceLog-Core-ObjC-Swift-OSX.xcconfig */;
+			buildSettings = {
+				CODE_SIGN_IDENTITY = "-";
+				COMBINE_HIDPI_IMAGES = YES;
 				CURRENT_PROJECT_VERSION = 1;
-				DEBUG_INFORMATION_FORMAT = dwarf;
-=======
-		DB1E38B4BB6E76E6A72CF783 /* Release */ = {
-			isa = XCBuildConfiguration;
-			baseConfigurationReference = 0D57724242323A4D04A90CBF /* Pods-TraceLog-iOS-Tests.release.xcconfig */;
-			buildSettings = {
-				"CODE_SIGN_IDENTITY[sdk=iphoneos*]" = "iPhone Developer";
-				CURRENT_PROJECT_VERSION = 1;
->>>>>>> ec682a84
+				DEBUG_INFORMATION_FORMAT = "dwarf-with-dsym";
 				DEFINES_MODULE = YES;
 				DYLIB_COMPATIBILITY_VERSION = 1;
 				DYLIB_CURRENT_VERSION = 1;
 				DYLIB_INSTALL_NAME_BASE = "@rpath";
 				ENABLE_STRICT_OBJC_MSGSEND = YES;
-<<<<<<< HEAD
+				FRAMEWORK_VERSION = A;
 				GCC_NO_COMMON_BLOCKS = YES;
-				GCC_PREFIX_HEADER = "Target Support Files/TraceLog-Core-ObjC/TraceLog-Core-ObjC-prefix.pch";
-				INFOPLIST_FILE = "Target Support Files/TraceLog-Core-ObjC/Info.plist";
+				GCC_PREFIX_HEADER = "Target Support Files/TraceLog-Core-ObjC-Swift-OSX/TraceLog-Core-ObjC-Swift-OSX-prefix.pch";
+				INFOPLIST_FILE = "Target Support Files/TraceLog-Core-ObjC-Swift-OSX/Info.plist";
 				INSTALL_PATH = "$(LOCAL_LIBRARY_DIR)/Frameworks";
-				IPHONEOS_DEPLOYMENT_TARGET = 8.0;
-				LD_RUNPATH_SEARCH_PATHS = "$(inherited) @executable_path/Frameworks @loader_path/Frameworks";
-				MODULEMAP_FILE = "Target Support Files/TraceLog-Core-ObjC/TraceLog-Core-ObjC.modulemap";
-				MTL_ENABLE_DEBUG_INFO = YES;
+				LD_RUNPATH_SEARCH_PATHS = "$(inherited) @executable_path/../Frameworks @loader_path/Frameworks";
+				MACOSX_DEPLOYMENT_TARGET = 10.10;
+				MODULEMAP_FILE = "Target Support Files/TraceLog-Core-ObjC-Swift-OSX/TraceLog-Core-ObjC-Swift-OSX.modulemap";
+				MTL_ENABLE_DEBUG_INFO = NO;
 				PRODUCT_NAME = TraceLog;
-				SDKROOT = iphoneos;
+				SDKROOT = macosx;
 				SKIP_INSTALL = YES;
-				SWIFT_OPTIMIZATION_LEVEL = "-Onone";
 				SWIFT_VERSION = 3.0;
-=======
-				INFOPLIST_FILE = "Target Support Files/Pods-TraceLog-iOS-Tests/Info.plist";
-				INSTALL_PATH = "$(LOCAL_LIBRARY_DIR)/Frameworks";
-				IPHONEOS_DEPLOYMENT_TARGET = 8.0;
-				LD_RUNPATH_SEARCH_PATHS = "$(inherited) @executable_path/Frameworks @loader_path/Frameworks";
-				MACH_O_TYPE = staticlib;
-				MODULEMAP_FILE = "Target Support Files/Pods-TraceLog-iOS-Tests/Pods-TraceLog-iOS-Tests.modulemap";
-				MTL_ENABLE_DEBUG_INFO = NO;
-				OTHER_LDFLAGS = "";
-				OTHER_LIBTOOLFLAGS = "";
-				PODS_ROOT = "$(SRCROOT)";
-				PRODUCT_NAME = Pods_TraceLog_iOS_Tests;
-				SDKROOT = iphoneos;
-				SKIP_INSTALL = YES;
->>>>>>> ec682a84
-				TARGETED_DEVICE_FAMILY = "1,2";
 				VERSIONING_SYSTEM = "apple-generic";
 				VERSION_INFO_PREFIX = "";
 			};
-<<<<<<< HEAD
-			name = Debug;
-		};
-		CD9DAF40344FA6B81EBC3C51 /* Release */ = {
+			name = Release;
+		};
+		7D19D20A25AD16651FD75330 /* Release */ = {
 			isa = XCBuildConfiguration;
 			buildSettings = {
 				ALWAYS_SEARCH_USER_PATHS = NO;
@@ -2412,45 +1298,165 @@
 				GCC_WARN_UNUSED_FUNCTION = YES;
 				GCC_WARN_UNUSED_VARIABLE = YES;
 				IPHONEOS_DEPLOYMENT_TARGET = 8.0;
-				MACOSX_DEPLOYMENT_TARGET = 10.10;
+				MACOSX_DEPLOYMENT_TARGET = 10.11;
 				STRIP_INSTALLED_PRODUCT = NO;
 				SYMROOT = "${SRCROOT}/../build";
 				VALIDATE_PRODUCT = YES;
 			};
 			name = Release;
 		};
-		F0A896F23C2C2D5F62D08C08 /* Debug */ = {
-			isa = XCBuildConfiguration;
-			baseConfigurationReference = 1FD2B7385A52238B7C7453B0 /* Pods-TraceLog-OSX-Tests.debug.xcconfig */;
+		87A7C8227B4E6F31C9467849 /* Release */ = {
+			isa = XCBuildConfiguration;
+			baseConfigurationReference = 55652AF3F0929714B8E60AF9 /* Pods-TraceLog-iOS.release.xcconfig */;
+			buildSettings = {
+				"CODE_SIGN_IDENTITY[sdk=iphoneos*]" = "iPhone Developer";
+				CURRENT_PROJECT_VERSION = 1;
+				DEBUG_INFORMATION_FORMAT = "dwarf-with-dsym";
+				DEFINES_MODULE = YES;
+				DYLIB_COMPATIBILITY_VERSION = 1;
+				DYLIB_CURRENT_VERSION = 1;
+				DYLIB_INSTALL_NAME_BASE = "@rpath";
+				ENABLE_STRICT_OBJC_MSGSEND = YES;
+				GCC_NO_COMMON_BLOCKS = YES;
+				INFOPLIST_FILE = "Target Support Files/Pods-TraceLog-iOS/Info.plist";
+				INSTALL_PATH = "$(LOCAL_LIBRARY_DIR)/Frameworks";
+				IPHONEOS_DEPLOYMENT_TARGET = 8.0;
+				LD_RUNPATH_SEARCH_PATHS = "$(inherited) @executable_path/Frameworks @loader_path/Frameworks";
+				MACH_O_TYPE = staticlib;
+				MODULEMAP_FILE = "Target Support Files/Pods-TraceLog-iOS/Pods-TraceLog-iOS.modulemap";
+				MTL_ENABLE_DEBUG_INFO = NO;
+				OTHER_LDFLAGS = "";
+				OTHER_LIBTOOLFLAGS = "";
+				PODS_ROOT = "$(SRCROOT)";
+				PRODUCT_BUNDLE_IDENTIFIER = "org.cocoapods.${PRODUCT_NAME:rfc1034identifier}";
+				PRODUCT_NAME = Pods_TraceLog_iOS;
+				SDKROOT = iphoneos;
+				SKIP_INSTALL = YES;
+				TARGETED_DEVICE_FAMILY = "1,2";
+				VERSIONING_SYSTEM = "apple-generic";
+				VERSION_INFO_PREFIX = "";
+			};
+			name = Release;
+		};
+		883BCD6F2760EC1D0FBFAC26 /* Release */ = {
+			isa = XCBuildConfiguration;
+			baseConfigurationReference = CADB52106C151319B33BACE9 /* Pods-TraceLog-OSX.release.xcconfig */;
 			buildSettings = {
 				CODE_SIGN_IDENTITY = "-";
 				COMBINE_HIDPI_IMAGES = YES;
 				CURRENT_PROJECT_VERSION = 1;
-				DEBUG_INFORMATION_FORMAT = dwarf;
-=======
-			name = Release;
-		};
-		E3FF338838E13FC67B107B75 /* Release */ = {
-			isa = XCBuildConfiguration;
-			baseConfigurationReference = 3FBB895122B20DFF37631B97 /* Pods-TraceLog-OSX.release.xcconfig */;
-			buildSettings = {
-				COMBINE_HIDPI_IMAGES = YES;
-				CURRENT_PROJECT_VERSION = 1;
 				DEBUG_INFORMATION_FORMAT = "dwarf-with-dsym";
->>>>>>> ec682a84
 				DEFINES_MODULE = YES;
 				DYLIB_COMPATIBILITY_VERSION = 1;
 				DYLIB_CURRENT_VERSION = 1;
 				DYLIB_INSTALL_NAME_BASE = "@rpath";
 				ENABLE_STRICT_OBJC_MSGSEND = YES;
 				FRAMEWORK_VERSION = A;
-<<<<<<< HEAD
+				GCC_NO_COMMON_BLOCKS = YES;
+				INFOPLIST_FILE = "Target Support Files/Pods-TraceLog-OSX/Info.plist";
+				INSTALL_PATH = "$(LOCAL_LIBRARY_DIR)/Frameworks";
+				LD_RUNPATH_SEARCH_PATHS = "$(inherited) @executable_path/../Frameworks @loader_path/Frameworks";
+				MACH_O_TYPE = staticlib;
+				MACOSX_DEPLOYMENT_TARGET = 10.11;
+				MODULEMAP_FILE = "Target Support Files/Pods-TraceLog-OSX/Pods-TraceLog-OSX.modulemap";
+				MTL_ENABLE_DEBUG_INFO = NO;
+				OTHER_LDFLAGS = "";
+				OTHER_LIBTOOLFLAGS = "";
+				PODS_ROOT = "$(SRCROOT)";
+				PRODUCT_BUNDLE_IDENTIFIER = "org.cocoapods.${PRODUCT_NAME:rfc1034identifier}";
+				PRODUCT_NAME = Pods_TraceLog_OSX;
+				SDKROOT = macosx;
+				SKIP_INSTALL = YES;
+				SWIFT_VERSION = 3.0;
+				VERSIONING_SYSTEM = "apple-generic";
+				VERSION_INFO_PREFIX = "";
+			};
+			name = Release;
+		};
+		B548A7A1BDF88B5E5E6EA43A /* Release */ = {
+			isa = XCBuildConfiguration;
+			baseConfigurationReference = 3722F8118B7F13C65AA46466 /* TraceLog-Core-ObjC.xcconfig */;
+			buildSettings = {
+				"CODE_SIGN_IDENTITY[sdk=iphoneos*]" = "iPhone Developer";
+				CURRENT_PROJECT_VERSION = 1;
+				DEBUG_INFORMATION_FORMAT = "dwarf-with-dsym";
+				DEFINES_MODULE = YES;
+				DYLIB_COMPATIBILITY_VERSION = 1;
+				DYLIB_CURRENT_VERSION = 1;
+				DYLIB_INSTALL_NAME_BASE = "@rpath";
+				ENABLE_STRICT_OBJC_MSGSEND = YES;
+				GCC_NO_COMMON_BLOCKS = YES;
+				GCC_PREFIX_HEADER = "Target Support Files/TraceLog-Core-ObjC/TraceLog-Core-ObjC-prefix.pch";
+				INFOPLIST_FILE = "Target Support Files/TraceLog-Core-ObjC/Info.plist";
+				INSTALL_PATH = "$(LOCAL_LIBRARY_DIR)/Frameworks";
+				IPHONEOS_DEPLOYMENT_TARGET = 8.0;
+				LD_RUNPATH_SEARCH_PATHS = "$(inherited) @executable_path/Frameworks @loader_path/Frameworks";
+				MODULEMAP_FILE = "Target Support Files/TraceLog-Core-ObjC/TraceLog-Core-ObjC.modulemap";
+				MTL_ENABLE_DEBUG_INFO = NO;
+				PRODUCT_NAME = TraceLog;
+				SDKROOT = iphoneos;
+				SKIP_INSTALL = YES;
+				TARGETED_DEVICE_FAMILY = "1,2";
+				VERSIONING_SYSTEM = "apple-generic";
+				VERSION_INFO_PREFIX = "";
+			};
+			name = Release;
+		};
+		C949E24323798D9FF8645177 /* Release */ = {
+			isa = XCBuildConfiguration;
+			baseConfigurationReference = 458EE53AE2117AC01A47FED4 /* Pods-TraceLog-OSX-Tests.release.xcconfig */;
+			buildSettings = {
+				CODE_SIGN_IDENTITY = "-";
+				COMBINE_HIDPI_IMAGES = YES;
+				CURRENT_PROJECT_VERSION = 1;
+				DEBUG_INFORMATION_FORMAT = "dwarf-with-dsym";
+				DEFINES_MODULE = YES;
+				DYLIB_COMPATIBILITY_VERSION = 1;
+				DYLIB_CURRENT_VERSION = 1;
+				DYLIB_INSTALL_NAME_BASE = "@rpath";
+				ENABLE_STRICT_OBJC_MSGSEND = YES;
+				FRAMEWORK_VERSION = A;
 				GCC_NO_COMMON_BLOCKS = YES;
 				INFOPLIST_FILE = "Target Support Files/Pods-TraceLog-OSX-Tests/Info.plist";
 				INSTALL_PATH = "$(LOCAL_LIBRARY_DIR)/Frameworks";
 				LD_RUNPATH_SEARCH_PATHS = "$(inherited) @executable_path/../Frameworks @loader_path/Frameworks";
 				MACH_O_TYPE = staticlib;
-				MACOSX_DEPLOYMENT_TARGET = 10.10;
+				MACOSX_DEPLOYMENT_TARGET = 10.11;
+				MODULEMAP_FILE = "Target Support Files/Pods-TraceLog-OSX-Tests/Pods-TraceLog-OSX-Tests.modulemap";
+				MTL_ENABLE_DEBUG_INFO = NO;
+				OTHER_LDFLAGS = "";
+				OTHER_LIBTOOLFLAGS = "";
+				PODS_ROOT = "$(SRCROOT)";
+				PRODUCT_BUNDLE_IDENTIFIER = "org.cocoapods.${PRODUCT_NAME:rfc1034identifier}";
+				PRODUCT_NAME = Pods_TraceLog_OSX_Tests;
+				SDKROOT = macosx;
+				SKIP_INSTALL = YES;
+				SWIFT_VERSION = 3.0;
+				VERSIONING_SYSTEM = "apple-generic";
+				VERSION_INFO_PREFIX = "";
+			};
+			name = Release;
+		};
+		E24FBC6733CEA9D83A9E47DB /* Debug */ = {
+			isa = XCBuildConfiguration;
+			baseConfigurationReference = A4733F5DA9B63206405E0FEA /* Pods-TraceLog-OSX-Tests.debug.xcconfig */;
+			buildSettings = {
+				CODE_SIGN_IDENTITY = "-";
+				COMBINE_HIDPI_IMAGES = YES;
+				CURRENT_PROJECT_VERSION = 1;
+				DEBUG_INFORMATION_FORMAT = dwarf;
+				DEFINES_MODULE = YES;
+				DYLIB_COMPATIBILITY_VERSION = 1;
+				DYLIB_CURRENT_VERSION = 1;
+				DYLIB_INSTALL_NAME_BASE = "@rpath";
+				ENABLE_STRICT_OBJC_MSGSEND = YES;
+				FRAMEWORK_VERSION = A;
+				GCC_NO_COMMON_BLOCKS = YES;
+				INFOPLIST_FILE = "Target Support Files/Pods-TraceLog-OSX-Tests/Info.plist";
+				INSTALL_PATH = "$(LOCAL_LIBRARY_DIR)/Frameworks";
+				LD_RUNPATH_SEARCH_PATHS = "$(inherited) @executable_path/../Frameworks @loader_path/Frameworks";
+				MACH_O_TYPE = staticlib;
+				MACOSX_DEPLOYMENT_TARGET = 10.11;
 				MODULEMAP_FILE = "Target Support Files/Pods-TraceLog-OSX-Tests/Pods-TraceLog-OSX-Tests.modulemap";
 				MTL_ENABLE_DEBUG_INFO = YES;
 				OTHER_LDFLAGS = "";
@@ -2462,109 +1468,38 @@
 				SKIP_INSTALL = YES;
 				SWIFT_OPTIMIZATION_LEVEL = "-Onone";
 				SWIFT_VERSION = 3.0;
-=======
-				INFOPLIST_FILE = "Target Support Files/Pods-TraceLog-OSX/Info.plist";
-				INSTALL_PATH = "$(LOCAL_LIBRARY_DIR)/Frameworks";
-				LD_RUNPATH_SEARCH_PATHS = "$(inherited) @executable_path/../Frameworks @loader_path/Frameworks";
-				MACH_O_TYPE = staticlib;
-				MACOSX_DEPLOYMENT_TARGET = 10.11;
-				MODULEMAP_FILE = "Target Support Files/Pods-TraceLog-OSX/Pods-TraceLog-OSX.modulemap";
-				MTL_ENABLE_DEBUG_INFO = NO;
-				OTHER_LDFLAGS = "";
-				OTHER_LIBTOOLFLAGS = "";
-				PODS_ROOT = "$(SRCROOT)";
-				PRODUCT_NAME = Pods_TraceLog_OSX;
-				SDKROOT = macosx;
-				SKIP_INSTALL = YES;
-				SWIFT_VERSION = 2.3;
 				VERSIONING_SYSTEM = "apple-generic";
 				VERSION_INFO_PREFIX = "";
 			};
-			name = Release;
-		};
-		E5BB8E006D720437B2AC2B3C /* Debug */ = {
-			isa = XCBuildConfiguration;
-			baseConfigurationReference = 02B03EF1386B368A6BBE2128 /* Pods-TraceLog-iOS-TraceLog.xcconfig */;
-			buildSettings = {
-				"CODE_SIGN_IDENTITY[sdk=iphoneos*]" = "iPhone Developer";
-				CURRENT_PROJECT_VERSION = 1;
-				DEFINES_MODULE = YES;
-				DYLIB_COMPATIBILITY_VERSION = 1;
-				DYLIB_CURRENT_VERSION = 1;
-				DYLIB_INSTALL_NAME_BASE = "@rpath";
-				ENABLE_STRICT_OBJC_MSGSEND = YES;
-				GCC_PREFIX_HEADER = "Target Support Files/Pods-TraceLog-iOS-TraceLog/Pods-TraceLog-iOS-TraceLog-prefix.pch";
-				INFOPLIST_FILE = "Target Support Files/Pods-TraceLog-iOS-TraceLog/Info.plist";
-				INSTALL_PATH = "$(LOCAL_LIBRARY_DIR)/Frameworks";
-				IPHONEOS_DEPLOYMENT_TARGET = 8.0;
-				LD_RUNPATH_SEARCH_PATHS = "$(inherited) @executable_path/Frameworks @loader_path/Frameworks";
-				MODULEMAP_FILE = "Target Support Files/Pods-TraceLog-iOS-TraceLog/Pods-TraceLog-iOS-TraceLog.modulemap";
-				MTL_ENABLE_DEBUG_INFO = YES;
-				PRODUCT_NAME = TraceLog;
-				SDKROOT = iphoneos;
-				SKIP_INSTALL = YES;
-				TARGETED_DEVICE_FAMILY = "1,2";
->>>>>>> ec682a84
-				VERSIONING_SYSTEM = "apple-generic";
-				VERSION_INFO_PREFIX = "";
-			};
 			name = Debug;
 		};
-<<<<<<< HEAD
-		FF280DA836DDE0BFC2A20580 /* Debug */ = {
-			isa = XCBuildConfiguration;
-			baseConfigurationReference = C9F10867DC58847B554BD217 /* Pods-TraceLog-OSX.debug.xcconfig */;
+		F4F1B3108891F8DD88DCFCD3 /* Debug */ = {
+			isa = XCBuildConfiguration;
+			baseConfigurationReference = A36BEDA85ED6E8A17AF57A7E /* TraceLog-Core-Swift.xcconfig */;
 			buildSettings = {
 				CODE_SIGN_IDENTITY = "-";
 				COMBINE_HIDPI_IMAGES = YES;
 				CURRENT_PROJECT_VERSION = 1;
 				DEBUG_INFORMATION_FORMAT = dwarf;
-=======
-		E86FB1B2082D8B728B2DDD1D /* Debug */ = {
-			isa = XCBuildConfiguration;
-			baseConfigurationReference = A354B92AE105AF870A5F9FD4 /* Pods-TraceLog-OSX-Tests-TraceLog.xcconfig */;
-			buildSettings = {
-				COMBINE_HIDPI_IMAGES = YES;
-				CURRENT_PROJECT_VERSION = 1;
->>>>>>> ec682a84
 				DEFINES_MODULE = YES;
 				DYLIB_COMPATIBILITY_VERSION = 1;
 				DYLIB_CURRENT_VERSION = 1;
 				DYLIB_INSTALL_NAME_BASE = "@rpath";
 				ENABLE_STRICT_OBJC_MSGSEND = YES;
 				FRAMEWORK_VERSION = A;
-<<<<<<< HEAD
 				GCC_NO_COMMON_BLOCKS = YES;
-				INFOPLIST_FILE = "Target Support Files/Pods-TraceLog-OSX/Info.plist";
+				GCC_PREFIX_HEADER = "Target Support Files/TraceLog-Core-Swift/TraceLog-Core-Swift-prefix.pch";
+				INFOPLIST_FILE = "Target Support Files/TraceLog-Core-Swift/Info.plist";
 				INSTALL_PATH = "$(LOCAL_LIBRARY_DIR)/Frameworks";
 				LD_RUNPATH_SEARCH_PATHS = "$(inherited) @executable_path/../Frameworks @loader_path/Frameworks";
-				MACH_O_TYPE = staticlib;
 				MACOSX_DEPLOYMENT_TARGET = 10.10;
-				MODULEMAP_FILE = "Target Support Files/Pods-TraceLog-OSX/Pods-TraceLog-OSX.modulemap";
-				MTL_ENABLE_DEBUG_INFO = YES;
-				OTHER_LDFLAGS = "";
-				OTHER_LIBTOOLFLAGS = "";
-				PODS_ROOT = "$(SRCROOT)";
-				PRODUCT_BUNDLE_IDENTIFIER = "org.cocoapods.${PRODUCT_NAME:rfc1034identifier}";
-				PRODUCT_NAME = Pods_TraceLog_OSX;
-				SDKROOT = macosx;
-				SKIP_INSTALL = YES;
-				SWIFT_OPTIMIZATION_LEVEL = "-Onone";
-				SWIFT_VERSION = 3.0;
-=======
-				GCC_PREFIX_HEADER = "Target Support Files/Pods-TraceLog-OSX-Tests-TraceLog/Pods-TraceLog-OSX-Tests-TraceLog-prefix.pch";
-				INFOPLIST_FILE = "Target Support Files/Pods-TraceLog-OSX-Tests-TraceLog/Info.plist";
-				INSTALL_PATH = "$(LOCAL_LIBRARY_DIR)/Frameworks";
-				LD_RUNPATH_SEARCH_PATHS = "$(inherited) @executable_path/../Frameworks @loader_path/Frameworks";
-				MACOSX_DEPLOYMENT_TARGET = 10.11;
-				MODULEMAP_FILE = "Target Support Files/Pods-TraceLog-OSX-Tests-TraceLog/Pods-TraceLog-OSX-Tests-TraceLog.modulemap";
+				MODULEMAP_FILE = "Target Support Files/TraceLog-Core-Swift/TraceLog-Core-Swift.modulemap";
 				MTL_ENABLE_DEBUG_INFO = YES;
 				PRODUCT_NAME = TraceLog;
 				SDKROOT = macosx;
 				SKIP_INSTALL = YES;
 				SWIFT_OPTIMIZATION_LEVEL = "-Onone";
-				SWIFT_VERSION = 2.3;
->>>>>>> ec682a84
+				SWIFT_VERSION = 3.0;
 				VERSIONING_SYSTEM = "apple-generic";
 				VERSION_INFO_PREFIX = "";
 			};
@@ -2573,148 +1508,88 @@
 /* End XCBuildConfiguration section */
 
 /* Begin XCConfigurationList section */
-<<<<<<< HEAD
-		62FE5BA31F9C116AC7560709 /* Build configuration list for PBXNativeTarget "Pods-TraceLog-OSX" */ = {
+		0CF84EF543D04E03DFE68C93 /* Build configuration list for PBXNativeTarget "Pods-TraceLog-iOS-Tests" */ = {
 			isa = XCConfigurationList;
 			buildConfigurations = (
-				FF280DA836DDE0BFC2A20580 /* Debug */,
-				8A61335B873A7A91F2F71778 /* Release */,
-=======
-		238B93875AF396BA47000B1E /* Build configuration list for PBXProject "Pods" */ = {
+				3CD3E51B538B6D3AE0762A40 /* Debug */,
+				1139FD7EFAEA2532355702C3 /* Release */,
+			);
+			defaultConfigurationIsVisible = 0;
+			defaultConfigurationName = Release;
+		};
+		0EE80A49442B4780CBDCB366 /* Build configuration list for PBXNativeTarget "TraceLog-Core-ObjC" */ = {
 			isa = XCConfigurationList;
 			buildConfigurations = (
-				503E4ABFE759029CB251F53C /* Debug */,
-				53A854B2784867103BEAECA3 /* Release */,
+				205376ED932ED6B89894E7F4 /* Debug */,
+				B548A7A1BDF88B5E5E6EA43A /* Release */,
 			);
 			defaultConfigurationIsVisible = 0;
 			defaultConfigurationName = Release;
 		};
-		2BD8C86103F3B9AF4F61B6DE /* Build configuration list for PBXNativeTarget "Pods-TraceLog-OSX-TraceLog" */ = {
+		1060B892CCB256107C81AFF9 /* Build configuration list for PBXNativeTarget "Pods-TraceLog-iOS" */ = {
 			isa = XCConfigurationList;
 			buildConfigurations = (
-				08B261413BA005220CF21070 /* Debug */,
-				6976C3E9D79EA4443B338D8E /* Release */,
+				6BAC37B262ADB90399FA8213 /* Debug */,
+				87A7C8227B4E6F31C9467849 /* Release */,
 			);
 			defaultConfigurationIsVisible = 0;
 			defaultConfigurationName = Release;
 		};
-		3B5FEE09F533B4C4826EE215 /* Build configuration list for PBXNativeTarget "Pods-TraceLog-iOS" */ = {
+		1649C6CAE245B18A5F65F641 /* Build configuration list for PBXNativeTarget "Pods-TraceLog-OSX" */ = {
 			isa = XCConfigurationList;
 			buildConfigurations = (
-				CA05959B5249120F832305D0 /* Debug */,
-				9112786FE0A7196A633DC68D /* Release */,
->>>>>>> ec682a84
+				3A5194DDE9108A17F71D46EF /* Debug */,
+				883BCD6F2760EC1D0FBFAC26 /* Release */,
 			);
 			defaultConfigurationIsVisible = 0;
 			defaultConfigurationName = Release;
 		};
-<<<<<<< HEAD
-		745A61C1566326F6B7041B6A /* Build configuration list for PBXNativeTarget "Pods-TraceLog-OSX-Tests" */ = {
+		194A36F2C24EBD64C403338E /* Build configuration list for PBXProject "Pods" */ = {
 			isa = XCConfigurationList;
 			buildConfigurations = (
-				F0A896F23C2C2D5F62D08C08 /* Debug */,
-				01E01313F6EE889FFF2A9BFC /* Release */,
-=======
-		4D77F3C0567C2F6171180894 /* Build configuration list for PBXNativeTarget "Pods-TraceLog-iOS-TraceLog" */ = {
+				007A6AAE82CA8D0316501E77 /* Debug */,
+				7D19D20A25AD16651FD75330 /* Release */,
+			);
+			defaultConfigurationIsVisible = 0;
+			defaultConfigurationName = Release;
+		};
+		B58FD119784C60A46DCBFC30 /* Build configuration list for PBXNativeTarget "TraceLog-Core-ObjC-Swift-iOS" */ = {
 			isa = XCConfigurationList;
 			buildConfigurations = (
-				E5BB8E006D720437B2AC2B3C /* Debug */,
-				0DFF55B0ED033C5786E94342 /* Release */,
->>>>>>> ec682a84
+				0436B666F8B9F23DD38753DB /* Debug */,
+				4D0183E841A09B0FE4CE31DE /* Release */,
 			);
 			defaultConfigurationIsVisible = 0;
 			defaultConfigurationName = Release;
 		};
-<<<<<<< HEAD
-		C05A5418D2C8F4B30623798C /* Build configuration list for PBXNativeTarget "TraceLog-Core-ObjC" */ = {
+		C85B7EF5909853818CAEF419 /* Build configuration list for PBXNativeTarget "TraceLog-Core-ObjC-Swift-OSX" */ = {
 			isa = XCConfigurationList;
 			buildConfigurations = (
-				C896735343799AA7F52D2F0C /* Debug */,
-				047327E39524D3D66316CD14 /* Release */,
-=======
-		729815200A30D9C5E3990D35 /* Build configuration list for PBXNativeTarget "Pods-TraceLog-OSX-Tests-TraceLog" */ = {
+				3A410D0C19B02954761BF92B /* Debug */,
+				70735D6D32E43266C4027305 /* Release */,
+			);
+			defaultConfigurationIsVisible = 0;
+			defaultConfigurationName = Release;
+		};
+		CF589ADE05E53C6F01F0E9C3 /* Build configuration list for PBXNativeTarget "Pods-TraceLog-OSX-Tests" */ = {
 			isa = XCConfigurationList;
 			buildConfigurations = (
-				E86FB1B2082D8B728B2DDD1D /* Debug */,
-				AEB132B521CE68C61F8DCBA9 /* Release */,
->>>>>>> ec682a84
+				E24FBC6733CEA9D83A9E47DB /* Debug */,
+				C949E24323798D9FF8645177 /* Release */,
 			);
 			defaultConfigurationIsVisible = 0;
 			defaultConfigurationName = Release;
 		};
-<<<<<<< HEAD
-		C523C674DFE2DF938C2F474F /* Build configuration list for PBXNativeTarget "TraceLog-Core-Swift" */ = {
+		DF5432E014C2F049249ACFA4 /* Build configuration list for PBXNativeTarget "TraceLog-Core-Swift" */ = {
 			isa = XCConfigurationList;
 			buildConfigurations = (
-				71909075FCD62BCE850978B2 /* Debug */,
-				A2B70F2031D3463F6AE11DEB /* Release */,
-=======
-		98143D82E0A98DB6A15E63B7 /* Build configuration list for PBXNativeTarget "Pods-TraceLog-iOS-Tests" */ = {
-			isa = XCConfigurationList;
-			buildConfigurations = (
-				B109E8B325A595386237AC10 /* Debug */,
-				DB1E38B4BB6E76E6A72CF783 /* Release */,
->>>>>>> ec682a84
+				F4F1B3108891F8DD88DCFCD3 /* Debug */,
+				3FBB071FB93C12EE11BBA61D /* Release */,
 			);
 			defaultConfigurationIsVisible = 0;
 			defaultConfigurationName = Release;
 		};
-<<<<<<< HEAD
-		CA2C3D93109EA73BEB73A581 /* Build configuration list for PBXNativeTarget "Pods-TraceLog-iOS" */ = {
-			isa = XCConfigurationList;
-			buildConfigurations = (
-				AA79A314FA0FE9EE1BA94727 /* Debug */,
-				68D0ABC5B508D00235853C80 /* Release */,
-=======
-		984F2572971005D506A85851 /* Build configuration list for PBXNativeTarget "Pods-TraceLog-OSX" */ = {
-			isa = XCConfigurationList;
-			buildConfigurations = (
-				6FE76ECA01DD19C647074C8A /* Debug */,
-				E3FF338838E13FC67B107B75 /* Release */,
->>>>>>> ec682a84
-			);
-			defaultConfigurationIsVisible = 0;
-			defaultConfigurationName = Release;
-		};
-<<<<<<< HEAD
-		E008DCB4650D840C1F51673D /* Build configuration list for PBXNativeTarget "Pods-TraceLog-iOS-Tests" */ = {
-			isa = XCConfigurationList;
-			buildConfigurations = (
-				55FF7E8FF75E08D9D039F4B2 /* Debug */,
-				502E176CE152F409492DBD5D /* Release */,
-=======
-		A9782B5584CD9470C2D06FB9 /* Build configuration list for PBXNativeTarget "Pods-TraceLog-OSX-Tests" */ = {
-			isa = XCConfigurationList;
-			buildConfigurations = (
-				95217893CDF9EE701EEFAF4D /* Debug */,
-				54C4A8A4BAF6B44F937E57DF /* Release */,
->>>>>>> ec682a84
-			);
-			defaultConfigurationIsVisible = 0;
-			defaultConfigurationName = Release;
-		};
-<<<<<<< HEAD
-		F822227191D573C024BEF69A /* Build configuration list for PBXProject "Pods" */ = {
-			isa = XCConfigurationList;
-			buildConfigurations = (
-				3C27C103F8928D97EC4244F0 /* Debug */,
-				CD9DAF40344FA6B81EBC3C51 /* Release */,
-=======
-		E85918A11509EF0B360823FB /* Build configuration list for PBXNativeTarget "Pods-TraceLog-iOS-Tests-TraceLog" */ = {
-			isa = XCConfigurationList;
-			buildConfigurations = (
-				2E2AC7AD6D5C39B049F22F79 /* Debug */,
-				22478BE558679FFD24985318 /* Release */,
->>>>>>> ec682a84
-			);
-			defaultConfigurationIsVisible = 0;
-			defaultConfigurationName = Release;
-		};
 /* End XCConfigurationList section */
 	};
-<<<<<<< HEAD
-	rootObject = 2558EDFFB5782E63C79C8292 /* Project object */;
-=======
-	rootObject = 05DCD162A832DB6A13679B35 /* Project object */;
->>>>>>> ec682a84
+	rootObject = 27FC3FBDDCDF28E6CAC91847 /* Project object */;
 }